--- conflicted
+++ resolved
@@ -409,7 +409,7 @@
                 "created": self.NOW_API_FORMAT,
                 "status": "QUEUED",
                 "metadata": {
-                    "instance_id": "42",
+                    "instance_ref": "http://localhost/v1.1/servers/42",
                     "user_id": "1",
                 },
                 "links": [{
@@ -663,12 +663,11 @@
         {
             'id': 124,
             'name': 'queued backup',
-<<<<<<< HEAD
-            'metadata': {u'instance_id': u'42', u'user_id': u'1'},
+            'metadata': {
+                u'instance_ref': u'http://localhost/v1.1/servers/42',
+                u'user_id': u'1',
+            },
             'serverRef': "http://localhost/v1.1/servers/42",
-=======
-            'serverRef': "http://localhost:8774/v1.1/servers/42",
->>>>>>> 8a8c013c
             'updated': self.NOW_API_FORMAT,
             'created': self.NOW_API_FORMAT,
             'status': 'QUEUED',
@@ -690,12 +689,11 @@
         {
             'id': 125,
             'name': 'saving backup',
-<<<<<<< HEAD
-            'metadata': {u'instance_id': u'42', u'user_id': u'1'},
+            'metadata': {
+                u'instance_ref': u'http://localhost/v1.1/servers/42',
+                u'user_id': u'1',
+            },
             'serverRef': "http://localhost/v1.1/servers/42",
-=======
-            'serverRef': "http://localhost:8774/v1.1/servers/42",
->>>>>>> 8a8c013c
             'updated': self.NOW_API_FORMAT,
             'created': self.NOW_API_FORMAT,
             'status': 'SAVING',
@@ -718,12 +716,11 @@
         {
             'id': 126,
             'name': 'active backup',
-<<<<<<< HEAD
-            'metadata': {u'instance_id': u'42', u'user_id': u'1'},
+            'metadata': {
+                u'instance_ref': u'http://localhost/v1.1/servers/42',
+                u'user_id': u'1',
+            },
             'serverRef': "http://localhost/v1.1/servers/42",
-=======
-            'serverRef': "http://localhost:8774/v1.1/servers/42",
->>>>>>> 8a8c013c
             'updated': self.NOW_API_FORMAT,
             'created': self.NOW_API_FORMAT,
             'status': 'ACTIVE',
@@ -745,12 +742,11 @@
         {
             'id': 127,
             'name': 'killed backup',
-<<<<<<< HEAD
-            'metadata': {u'instance_id': u'42', u'user_id': u'1'},
+            'metadata': {
+                u'instance_ref': u'http://localhost/v1.1/servers/42',
+                u'user_id': u'1',
+            },
             'serverRef': "http://localhost/v1.1/servers/42",
-=======
-            'serverRef': "http://localhost:8774/v1.1/servers/42",
->>>>>>> 8a8c013c
             'updated': self.NOW_API_FORMAT,
             'created': self.NOW_API_FORMAT,
             'status': 'FAILED',
@@ -997,8 +993,6 @@
         response = req.get_response(fakes.wsgi_app())
         self.assertEqual(200, response.status_int)
 
-<<<<<<< HEAD
-=======
     def test_create_image_v1_1_actual_server_ref(self):
 
         serverRef = 'http://localhost/v1.1/servers/1'
@@ -1023,40 +1017,6 @@
         response = req.get_response(fakes.wsgi_app())
         self.assertEqual(400, response.status_int)
 
-    def test_create_image_v1_1_xml_serialization(self):
-
-        body = dict(image=dict(serverRef='123', name='Backup 1'))
-        req = webob.Request.blank('/v1.1/images')
-        req.method = 'POST'
-        req.body = json.dumps(body)
-        req.headers["content-type"] = "application/json"
-        req.headers["accept"] = "application/xml"
-        response = req.get_response(fakes.wsgi_app())
-        self.assertEqual(200, response.status_int)
-        resp_xml = minidom.parseString(response.body.replace("  ", ""))
-        expected_href = "http://localhost/v1.1/images/123"
-        expected_image = minidom.parseString("""
-            <image
-                   created="None"
-                   id="123"
-                   name="Backup 1"
-                   serverRef="http://localhost/v1.1/servers/123"
-                   status="ACTIVE"
-                   updated="None"
-                   xmlns="http://docs.openstack.org/compute/api/v1.1">
-                <links>
-                    <link href="%(expected_href)s" rel="self"/>
-                    <link href="%(expected_href)s" rel="bookmark"
-                        type="application/json" />
-                    <link href="%(expected_href)s" rel="bookmark"
-                        type="application/xml" />
-                </links>
-            </image>
-        """.replace("  ", "") % (locals()))
-
-        self.assertEqual(expected_image.toxml(), resp_xml.toxml())
-
->>>>>>> 8a8c013c
     def test_create_image_v1_1_no_server_ref(self):
 
         body = dict(image=dict(name='Backup 1'))
@@ -1087,7 +1047,7 @@
         image_id += 1
 
         # Backup for User 1
-        server_ref = 'http://localhost:8774/v1.1/servers/42'
+        server_ref = 'http://localhost/v1.1/servers/42'
         backup_properties = {'instance_ref': server_ref, 'user_id': '1'}
         for status in ('queued', 'saving', 'active', 'killed'):
             add_fixture(id=image_id, name='%s backup' % status,
@@ -1162,6 +1122,98 @@
                     value1
                 </meta>
             </metadata>
+        </image>
+        """.replace("  ", "") % (locals()))
+
+        self.assertEqual(expected.toxml(), actual.toxml())
+
+    def test_show_zero_metadata(self):
+        serializer = images.ImageXMLSerializer()
+
+        fixture = {
+            'image': {
+                'id': 1,
+                'name': 'Image1',
+                'created': self.TIMESTAMP,
+                'updated': self.TIMESTAMP,
+                'serverRef': self.SERVER_HREF,
+                'status': 'ACTIVE',
+                'metadata': {},
+                'links': [
+                    {
+                        'href': self.IMAGE_HREF % (1,),
+                        'rel': 'bookmark',
+                        'type': 'application/json',
+                    },
+                ],
+            },
+        }
+
+        output = serializer.serialize(fixture, 'show')
+        actual = minidom.parseString(output.replace("  ", ""))
+
+        expected_server_href = self.SERVER_HREF
+        expected_href = self.IMAGE_HREF % (1, )
+        expected_now = self.TIMESTAMP
+        expected = minidom.parseString("""
+        <image id="1"
+                name="Image1"
+                serverRef="%(expected_server_href)s"
+                updated="%(expected_now)s"
+                created="%(expected_now)s"
+                status="ACTIVE"
+                xmlns="http://docs.openstack.org/compute/api/v1.1">
+            <links>
+                <link href="%(expected_href)s" rel="bookmark"
+                    type="application/json" />
+            </links>
+            <metadata />
+        </image>
+        """.replace("  ", "") % (locals()))
+
+        self.assertEqual(expected.toxml(), actual.toxml())
+
+    def test_show_image_no_metadata_key(self):
+        serializer = images.ImageXMLSerializer()
+
+        fixture = {
+            'image': {
+                'id': 1,
+                'name': 'Image1',
+                'created': self.TIMESTAMP,
+                'updated': self.TIMESTAMP,
+                'serverRef': self.SERVER_HREF,
+                'status': 'ACTIVE',
+                'links': [
+                    {
+                        'href': self.IMAGE_HREF % (1,),
+                        'rel': 'bookmark',
+                        'type': 'application/json',
+                    },
+                ],
+
+            },
+        }
+
+        output = serializer.serialize(fixture, 'show')
+        actual = minidom.parseString(output.replace("  ", ""))
+
+        expected_server_href = self.SERVER_HREF
+        expected_href = self.IMAGE_HREF % (1, )
+        expected_now = self.TIMESTAMP
+        expected = minidom.parseString("""
+        <image id="1"
+                name="Image1"
+                serverRef="%(expected_server_href)s"
+                updated="%(expected_now)s"
+                created="%(expected_now)s"
+                status="ACTIVE"
+                xmlns="http://docs.openstack.org/compute/api/v1.1">
+            <links>
+                <link href="%(expected_href)s" rel="bookmark"
+                    type="application/json" />
+            </links>
+            <metadata />
         </image>
         """.replace("  ", "") % (locals()))
 
