# vim: tabstop=4 shiftwidth=4 softtabstop=4

# Copyright 2010 United States Government as represented by the
# Administrator of the National Aeronautics and Space Administration.
# All Rights Reserved.
#
#    Licensed under the Apache License, Version 2.0 (the "License"); you may
#    not use this file except in compliance with the License. You may obtain
#    a copy of the License at
#
#         http://www.apache.org/licenses/LICENSE-2.0
#
#    Unless required by applicable law or agreed to in writing, software
#    distributed under the License is distributed on an "AS IS" BASIS, WITHOUT
#    WARRANTIES OR CONDITIONS OF ANY KIND, either express or implied. See the
#    License for the specific language governing permissions and limitations
#    under the License.

"""Handles all requests relating to instances (guest vms)."""

import eventlet
import re
import time

from nova import db
from nova import exception
from nova import flags
import nova.image
from nova import log as logging
from nova import network
from nova import quota
from nova import rpc
from nova import utils
from nova import volume
from nova.api.ec2 import ec2utils
from nova.compute import instance_types
from nova.compute import power_state
from nova.compute.utils import terminate_volumes
from nova.scheduler import api as scheduler_api
from nova.db import base


LOG = logging.getLogger('nova.compute.api')


FLAGS = flags.FLAGS
flags.DECLARE('vncproxy_topic', 'nova.vnc')
flags.DEFINE_integer('find_host_timeout', 30,
                     'Timeout after NN seconds when looking for a host.')


def generate_default_hostname(instance):
    """Default function to generate a hostname given an instance reference."""
    display_name = instance['display_name']
    if display_name is None:
        return 'server_%d' % (instance['id'],)
    table = ''
    deletions = ''
    for i in xrange(256):
        c = chr(i)
        if ('a' <= c <= 'z') or ('0' <= c <= '9') or (c == '-'):
            table += c
        elif c == ' ':
            table += '_'
        elif ('A' <= c <= 'Z'):
            table += c.lower()
        else:
            table += '\0'
            deletions += c
    if isinstance(display_name, unicode):
        display_name = display_name.encode('latin-1', 'ignore')
    return display_name.translate(table, deletions)


def _is_able_to_shutdown(instance, instance_id):
    states = {'terminating': "Instance %s is already being terminated",
              'migrating': "Instance %s is being migrated",
              'stopping': "Instance %s is being stopped"}
    msg = states.get(instance['state_description'])
    if msg:
        LOG.warning(_(msg), instance_id)
        return False

    return True


class API(base.Base):
    """API for interacting with the compute manager."""

    def __init__(self, image_service=None, network_api=None,
                 volume_api=None, hostname_factory=generate_default_hostname,
                 **kwargs):
        self.image_service = image_service or \
                nova.image.get_default_image_service()

        if not network_api:
            network_api = network.API()
        self.network_api = network_api
        if not volume_api:
            volume_api = volume.API()
        self.volume_api = volume_api
        self.hostname_factory = hostname_factory
        super(API, self).__init__(**kwargs)

    def _check_injected_file_quota(self, context, injected_files):
        """Enforce quota limits on injected files.

        Raises a QuotaError if any limit is exceeded.
        """
        if injected_files is None:
            return
        limit = quota.allowed_injected_files(context, len(injected_files))
        if len(injected_files) > limit:
            raise quota.QuotaError(code="OnsetFileLimitExceeded")
        path_limit = quota.allowed_injected_file_path_bytes(context)
        for path, content in injected_files:
            if len(path) > path_limit:
                raise quota.QuotaError(code="OnsetFilePathLimitExceeded")
            content_limit = quota.allowed_injected_file_content_bytes(
                                                    context, len(content))
            if len(content) > content_limit:
                raise quota.QuotaError(code="OnsetFileContentLimitExceeded")

    def _check_metadata_properties_quota(self, context, metadata={}):
        """Enforce quota limits on metadata properties."""
        num_metadata = len(metadata)
        quota_metadata = quota.allowed_metadata_items(context, num_metadata)
        if quota_metadata < num_metadata:
            pid = context.project_id
            msg = _("Quota exceeded for %(pid)s, tried to set "
                    "%(num_metadata)s metadata properties") % locals()
            LOG.warn(msg)
            raise quota.QuotaError(msg, "MetadataLimitExceeded")

        # Because metadata is stored in the DB, we hard-code the size limits
        # In future, we may support more variable length strings, so we act
        #  as if this is quota-controlled for forwards compatibility
        for k, v in metadata.iteritems():
            if len(k) > 255 or len(v) > 255:
                pid = context.project_id
                msg = _("Quota exceeded for %(pid)s, metadata property "
                        "key or value too long") % locals()
                LOG.warn(msg)
                raise quota.QuotaError(msg, "MetadataLimitExceeded")

    def _check_create_parameters(self, context, instance_type,
               image_href, kernel_id=None, ramdisk_id=None,
               min_count=None, max_count=None,
               display_name='', display_description='',
               key_name=None, key_data=None, security_group='default',
               availability_zone=None, user_data=None, metadata={},
               injected_files=None, admin_password=None, zone_blob=None,
               reservation_id=None):
        """Verify all the input parameters regardless of the provisioning
        strategy being performed."""

        if not instance_type:
            instance_type = instance_types.get_default_instance_type()
        if not min_count:
            min_count = 1
        if not max_count:
            max_count = min_count

        num_instances = quota.allowed_instances(context, max_count,
                                                instance_type)
        if num_instances < min_count:
            pid = context.project_id
            LOG.warn(_("Quota exceeded for %(pid)s,"
                    " tried to run %(min_count)s instances") % locals())
            if num_instances <= 0:
                message = _("Instance quota exceeded. You cannot run any "
                            "more instances of this type.")
            else:
                message = _("Instance quota exceeded. You can only run %s "
                            "more instances of this type.") % num_instances
            raise quota.QuotaError(message, "InstanceLimitExceeded")

        self._check_metadata_properties_quota(context, metadata)
        self._check_injected_file_quota(context, injected_files)

        (image_service, image_id) = nova.image.get_image_service(image_href)
        image = image_service.show(context, image_id)

        os_type = None
        if 'properties' in image and 'os_type' in image['properties']:
            os_type = image['properties']['os_type']
        architecture = None
        if 'properties' in image and 'arch' in image['properties']:
            architecture = image['properties']['arch']
        vm_mode = None
        if 'properties' in image and 'vm_mode' in image['properties']:
            vm_mode = image['properties']['vm_mode']

        if kernel_id is None:
            kernel_id = image['properties'].get('kernel_id', None)
        if ramdisk_id is None:
            ramdisk_id = image['properties'].get('ramdisk_id', None)
        # FIXME(sirp): is there a way we can remove null_kernel?
        # No kernel and ramdisk for raw images
        if kernel_id == str(FLAGS.null_kernel):
            kernel_id = None
            ramdisk_id = None
            LOG.debug(_("Creating a raw instance"))
        # Make sure we have access to kernel and ramdisk (if not raw)
        logging.debug("Using Kernel=%s, Ramdisk=%s" %
                       (kernel_id, ramdisk_id))
        if kernel_id:
            image_service.show(context, kernel_id)
        if ramdisk_id:
            image_service.show(context, ramdisk_id)

        self.ensure_default_security_group(context)

        if key_data is None and key_name:
            key_pair = db.key_pair_get(context, context.user_id, key_name)
            key_data = key_pair['public_key']

        if reservation_id is None:
            reservation_id = utils.generate_uid('r')

        root_device_name = ec2utils.properties_root_device_name(
            image['properties'])

        base_options = {
            'reservation_id': reservation_id,
            'image_ref': image_href,
            'kernel_id': kernel_id or '',
            'ramdisk_id': ramdisk_id or '',
            'state': 0,
            'state_description': 'scheduling',
            'user_id': context.user_id,
            'project_id': context.project_id,
            'launch_time': time.strftime('%Y-%m-%dT%H:%M:%SZ', time.gmtime()),
            'instance_type_id': instance_type['id'],
            'memory_mb': instance_type['memory_mb'],
            'vcpus': instance_type['vcpus'],
            'local_gb': instance_type['local_gb'],
            'display_name': display_name,
            'display_description': display_description,
            'user_data': user_data or '',
            'key_name': key_name,
            'key_data': key_data,
            'locked': False,
            'metadata': metadata,
            'availability_zone': availability_zone,
            'os_type': os_type,
            'architecture': architecture,
            'vm_mode': vm_mode,
            'root_device_name': root_device_name}

        return (num_instances, base_options, image)

    def _update_image_block_device_mapping(self, elevated_context, instance_id,
                                           mappings):
        """tell vm driver to create ephemeral/swap device at boot time by
        updating BlockDeviceMapping
        """
        for bdm in ec2utils.mappings_prepend_dev(mappings):
            LOG.debug(_("bdm %s"), bdm)

            virtual_name = bdm['virtual']
            if virtual_name == 'ami' or virtual_name == 'root':
                continue

            assert (virtual_name == 'swap' or
                    virtual_name.startswith('ephemeral'))
            values = {
                'instance_id': instance_id,
                'device_name': bdm['device'],
                'virtual_name': virtual_name, }
            self.db.block_device_mapping_update_or_create(elevated_context,
                                                          values)

    def _update_block_device_mapping(self, elevated_context, instance_id,
                                     block_device_mapping):
        """tell vm driver to attach volume at boot time by updating
        BlockDeviceMapping
        """
        for bdm in block_device_mapping:
            LOG.debug(_('bdm %s'), bdm)
            assert 'device_name' in bdm

            values = {'instance_id': instance_id}
            for key in ('device_name', 'delete_on_termination', 'virtual_name',
                        'snapshot_id', 'volume_id', 'volume_size',
                        'no_device'):
                values[key] = bdm.get(key)

            # NOTE(yamahata): NoDevice eliminates devices defined in image
            #                 files by command line option.
            #                 (--block-device-mapping)
            if bdm.get('virtual_name') == 'NoDevice':
                values['no_device'] = True
                for k in ('delete_on_termination', 'volume_id',
                          'snapshot_id', 'volume_id', 'volume_size',
                          'virtual_name'):
                    values[k] = None

            self.db.block_device_mapping_update_or_create(elevated_context,
                                                          values)

    def create_db_entry_for_new_instance(self, context, image, base_options,
             security_group, block_device_mapping, num=1):
        """Create an entry in the DB for this new instance,
        including any related table updates (such as security group,
        etc).

        This will called by create() in the majority of situations,
        but create_all_at_once() style Schedulers may initiate the call.
        If you are changing this method, be sure to update both
        call paths.
        """
        instance = dict(launch_index=num, **base_options)
        instance = self.db.instance_create(context, instance)
        instance_id = instance['id']

        elevated = context.elevated()
        if security_group is None:
            security_group = ['default']
        if not isinstance(security_group, list):
            security_group = [security_group]

        security_groups = []
        for security_group_name in security_group:
            group = db.security_group_get_by_name(context,
                                                  context.project_id,
                                                  security_group_name)
            security_groups.append(group['id'])

        for security_group_id in security_groups:
            self.db.instance_add_security_group(elevated,
                                                instance_id,
                                                security_group_id)

        # BlockDeviceMapping table
        self._update_image_block_device_mapping(elevated, instance_id,
            image['properties'].get('mappings', []))
        self._update_block_device_mapping(elevated, instance_id,
            image['properties'].get('block_device_mapping', []))
        # override via command line option
        self._update_block_device_mapping(elevated, instance_id,
                                          block_device_mapping)

        # Set sane defaults if not specified
        updates = {}
        if (not hasattr(instance, 'display_name') or
                instance.display_name is None):
            updates['display_name'] = "Server %s" % instance_id
            instance['display_name'] = updates['display_name']
        updates['hostname'] = self.hostname_factory(instance)

        instance = self.update(context, instance_id, **updates)

        for group_id in security_groups:
            self.trigger_security_group_members_refresh(elevated, group_id)

        return instance

    def _ask_scheduler_to_create_instance(self, context, base_options,
                                          instance_type, zone_blob,
                                          availability_zone, injected_files,
                                          admin_password,
                                          instance_id=None, num_instances=1):
        """Send the run_instance request to the schedulers for processing."""
        pid = context.project_id
        uid = context.user_id
        if instance_id:
            LOG.debug(_("Casting to scheduler for %(pid)s/%(uid)s's"
                    " instance %(instance_id)s (single-shot)") % locals())
        else:
            LOG.debug(_("Casting to scheduler for %(pid)s/%(uid)s's"
                    " (all-at-once)") % locals())

        filter_class = 'nova.scheduler.host_filter.InstanceTypeFilter'
        request_spec = {
            'instance_properties': base_options,
            'instance_type': instance_type,
            'filter': filter_class,
            'blob': zone_blob,
            'num_instances': num_instances,
        }

        rpc.cast(context,
                 FLAGS.scheduler_topic,
                 {"method": "run_instance",
                  "args": {"topic": FLAGS.compute_topic,
                           "instance_id": instance_id,
                           "request_spec": request_spec,
                           "availability_zone": availability_zone,
                           "admin_password": admin_password,
                           "injected_files": injected_files}})

    def create_all_at_once(self, context, instance_type,
               image_href, kernel_id=None, ramdisk_id=None,
               min_count=None, max_count=None,
               display_name='', display_description='',
               key_name=None, key_data=None, security_group='default',
               availability_zone=None, user_data=None, metadata={},
               injected_files=None, admin_password=None, zone_blob=None,
               reservation_id=None, block_device_mapping=None):
        """Provision the instances by passing the whole request to
        the Scheduler for execution. Returns a Reservation ID
        related to the creation of all of these instances."""
        num_instances, base_options, image = self._check_create_parameters(
                               context, instance_type,
                               image_href, kernel_id, ramdisk_id,
                               min_count, max_count,
                               display_name, display_description,
                               key_name, key_data, security_group,
                               availability_zone, user_data, metadata,
                               injected_files, admin_password, zone_blob,
                               reservation_id)

        self._ask_scheduler_to_create_instance(context, base_options,
                                      instance_type, zone_blob,
                                      availability_zone, injected_files,
                                      admin_password,
                                      num_instances=num_instances)

        return base_options['reservation_id']

    def create(self, context, instance_type,
               image_href, kernel_id=None, ramdisk_id=None,
               min_count=None, max_count=None,
               display_name='', display_description='',
               key_name=None, key_data=None, security_group='default',
               availability_zone=None, user_data=None, metadata={},
               injected_files=None, admin_password=None, zone_blob=None,
               reservation_id=None, block_device_mapping=None):
        """
        Provision the instances by sending off a series of single
        instance requests to the Schedulers. This is fine for trival
        Scheduler drivers, but may remove the effectiveness of the
        more complicated drivers.

        NOTE: If you change this method, be sure to change
        create_all_at_once() at the same time!

        Returns a list of instance dicts.
        """

        num_instances, base_options, image = self._check_create_parameters(
                               context, instance_type,
                               image_href, kernel_id, ramdisk_id,
                               min_count, max_count,
                               display_name, display_description,
                               key_name, key_data, security_group,
                               availability_zone, user_data, metadata,
                               injected_files, admin_password, zone_blob,
                               reservation_id)

        block_device_mapping = block_device_mapping or []
        instances = []
        LOG.debug(_("Going to run %s instances..."), num_instances)
        for num in range(num_instances):
            instance = self.create_db_entry_for_new_instance(context, image,
                                    base_options, security_group,
                                    block_device_mapping, num=num)
            instances.append(instance)
            instance_id = instance['id']

            self._ask_scheduler_to_create_instance(context, base_options,
                                          instance_type, zone_blob,
                                          availability_zone, injected_files,
                                          admin_password,
                                          instance_id=instance_id)

        return [dict(x.iteritems()) for x in instances]

    def has_finished_migration(self, context, instance_uuid):
        """Returns true if an instance has a finished migration."""
        try:
            db.migration_get_by_instance_and_status(context, instance_uuid,
                    'finished')
            return True
        except exception.NotFound:
            return False

    def ensure_default_security_group(self, context):
        """Ensure that a context has a security group.

        Creates a security group for the security context if it does not
        already exist.

        :param context: the security context
        """
        try:
            db.security_group_get_by_name(context, context.project_id,
                                          'default')
        except exception.NotFound:
            values = {'name': 'default',
                      'description': 'default',
                      'user_id': context.user_id,
                      'project_id': context.project_id}
            db.security_group_create(context, values)

    def trigger_security_group_rules_refresh(self, context, security_group_id):
        """Called when a rule is added to or removed from a security_group."""

        security_group = self.db.security_group_get(context, security_group_id)

        hosts = set()
        for instance in security_group['instances']:
            if instance['host'] is not None:
                hosts.add(instance['host'])

        for host in hosts:
            rpc.cast(context,
                     self.db.queue_get_for(context, FLAGS.compute_topic, host),
                     {"method": "refresh_security_group_rules",
                      "args": {"security_group_id": security_group.id}})

    def trigger_security_group_members_refresh(self, context, group_id):
        """Called when a security group gains a new or loses a member.

        Sends an update request to each compute node for whom this is
        relevant.
        """
        # First, we get the security group rules that reference this group as
        # the grantee..
        security_group_rules = \
                self.db.security_group_rule_get_by_security_group_grantee(
                                                                     context,
                                                                     group_id)

        # ..then we distill the security groups to which they belong..
        security_groups = set()
        for rule in security_group_rules:
            security_group = self.db.security_group_get(
                                                    context,
                                                    rule['parent_group_id'])
            security_groups.add(security_group)

        # ..then we find the instances that are members of these groups..
        instances = set()
        for security_group in security_groups:
            for instance in security_group['instances']:
                instances.add(instance)

        # ...then we find the hosts where they live...
        hosts = set()
        for instance in instances:
            if instance['host']:
                hosts.add(instance['host'])

        # ...and finally we tell these nodes to refresh their view of this
        # particular security group.
        for host in hosts:
            rpc.cast(context,
                     self.db.queue_get_for(context, FLAGS.compute_topic, host),
                     {"method": "refresh_security_group_members",
                      "args": {"security_group_id": group_id}})

    def trigger_provider_fw_rules_refresh(self, context):
        """Called when a rule is added to or removed from a security_group"""

        hosts = [x['host'] for (x, idx)
                           in db.service_get_all_compute_sorted(context)]
        for host in hosts:
            rpc.cast(context,
                     self.db.queue_get_for(context, FLAGS.compute_topic, host),
                     {'method': 'refresh_provider_fw_rules', 'args': {}})

    @scheduler_api.reroute_compute("update")
    def update(self, context, instance_id, **kwargs):
        """Updates the instance in the datastore.

        :param context: The security context
        :param instance_id: ID of the instance to update
        :param kwargs: All additional keyword args are treated
                       as data fields of the instance to be
                       updated

        :returns: None
        """
        rv = self.db.instance_update(context, instance_id, kwargs)
        return dict(rv.iteritems())

    def _get_instance(self, context, instance_id, action_str):
        try:
            return self.get(context, instance_id)
        except exception.NotFound:
            LOG.warning(_("Instance %(instance_id)s was not found during "
                          "%(action_str)s") %
                        {'instance_id': instance_id, 'action_str': action_str})
            raise

    @scheduler_api.reroute_compute("delete")
    def delete(self, context, instance_id):
        """Terminate an instance."""
        LOG.debug(_("Going to try to terminate %s"), instance_id)
        instance = self._get_instance(context, instance_id, 'terminating')

        if not _is_able_to_shutdown(instance, instance_id):
            return

        self.update(context,
                    instance['id'],
                    state_description='terminating',
                    state=0,
                    terminated_at=utils.utcnow())

        host = instance['host']
        if host:
            self._cast_compute_message('terminate_instance', context,
                    instance_id, host)
        else:
            terminate_volumes(self.db, context, instance_id)
            self.db.instance_destroy(context, instance_id)

    @scheduler_api.reroute_compute("stop")
    def stop(self, context, instance_id):
        """Stop an instance."""
        LOG.debug(_("Going to try to stop %s"), instance_id)

        instance = self._get_instance(context, instance_id, 'stopping')
        if not _is_able_to_shutdown(instance, instance_id):
            return

        self.update(context,
                    instance['id'],
                    state_description='stopping',
                    state=power_state.NOSTATE,
                    terminated_at=utils.utcnow())

        host = instance['host']
        if host:
            self._cast_compute_message('stop_instance', context,
                    instance_id, host)

    def start(self, context, instance_id):
        """Start an instance."""
        LOG.debug(_("Going to try to start %s"), instance_id)
        instance = self._get_instance(context, instance_id, 'starting')
        if instance['state_description'] != 'stopped':
            _state_description = instance['state_description']
            LOG.warning(_("Instance %(instance_id)s is not "
                          "stopped(%(_state_description)s)") % locals())
            return

        # TODO(yamahata): injected_files isn't supported right now.
        #                 It is used only for osapi. not for ec2 api.
        #                 availability_zone isn't used by run_instance.
        rpc.cast(context,
                 FLAGS.scheduler_topic,
                 {"method": "start_instance",
                  "args": {"topic": FLAGS.compute_topic,
                           "instance_id": instance_id}})

    def get(self, context, instance_id):
        """Get a single instance with the given instance_id."""
        # NOTE(sirp): id used to be exclusively integer IDs; now we're
        # accepting both UUIDs and integer IDs. The handling of this
        # is done in db/sqlalchemy/api/instance_get
        if utils.is_uuid_like(instance_id):
            uuid = instance_id
            instance = self.db.instance_get_by_uuid(context, uuid)
        else:
            instance = self.db.instance_get(context, instance_id)
        return dict(instance.iteritems())

    @scheduler_api.reroute_compute("get")
    def routing_get(self, context, instance_id):
        """A version of get with special routing characteristics.

        Use this method instead of get() if this is the only operation you
        intend to to. It will route to novaclient.get if the instance is not
        found.
        """
        return self.get(context, instance_id)

    def get_all(self, context, project_id=None, reservation_id=None,
                fixed_ip=None, recurse_zones=False):
        """Get all instances filtered by one of the given parameters.

        If there is no filter and the context is an admin, it will retreive
        all instances in the system.
        """

        if reservation_id is not None:
            recurse_zones = True
            instances = self.db.instance_get_all_by_reservation(
                                    context, reservation_id)
        elif fixed_ip is not None:
            try:
                instances = self.db.fixed_ip_get_instance(context, fixed_ip)
            except exception.FloatingIpNotFound, e:
                if not recurse_zones:
                    raise
                instances = None
        elif project_id or not context.is_admin:
            if not context.project_id:
                instances = self.db.instance_get_all_by_user(
                    context, context.user_id)
            else:
                if project_id is None:
                    project_id = context.project_id
                instances = self.db.instance_get_all_by_project(
                    context, project_id)
        else:
            instances = self.db.instance_get_all(context)

        if instances is None:
            instances = []
        elif not isinstance(instances, list):
            instances = [instances]

        if not recurse_zones:
            return instances

        admin_context = context.elevated()
        children = scheduler_api.call_zone_method(admin_context,
                "list",
                novaclient_collection_name="servers",
                reservation_id=reservation_id,
                project_id=project_id,
                fixed_ip=fixed_ip,
                recurse_zones=True)

        for zone, servers in children:
            for server in servers:
                # Results are ready to send to user. No need to scrub.
                server._info['_is_precooked'] = True
                instances.append(server._info)
        return instances

    def _cast_compute_message(self, method, context, instance_id, host=None,
                              params=None):
        """Generic handler for RPC casts to compute.

        :param params: Optional dictionary of arguments to be passed to the
                       compute worker

        :returns: None
        """
        if not params:
            params = {}
        if not host:
            instance = self.get(context, instance_id)
            host = instance['host']
        queue = self.db.queue_get_for(context, FLAGS.compute_topic, host)
        params['instance_id'] = instance_id
        kwargs = {'method': method, 'args': params}
        rpc.cast(context, queue, kwargs)

    def _call_compute_message(self, method, context, instance_id, host=None,
                              params=None):
        """Generic handler for RPC calls to compute.

        :param params: Optional dictionary of arguments to be passed to the
                       compute worker

        :returns: Result returned by compute worker
        """
        if not params:
            params = {}
        if not host:
            instance = self.get(context, instance_id)
            host = instance['host']
        queue = self.db.queue_get_for(context, FLAGS.compute_topic, host)
        params['instance_id'] = instance_id
        kwargs = {'method': method, 'args': params}
        return rpc.call(context, queue, kwargs)

    def _cast_scheduler_message(self, context, args):
        """Generic handler for RPC calls to the scheduler."""
        rpc.cast(context, FLAGS.scheduler_topic, args)

    def _find_host(self, context, instance_id):
        """Find the host associated with an instance."""
        for attempts in xrange(FLAGS.find_host_timeout):
            instance = self.get(context, instance_id)
            host = instance["host"]
            if host:
                return host
            time.sleep(1)
        raise exception.Error(_("Unable to find host for Instance %s")
                                % instance_id)

    @scheduler_api.reroute_compute("backup")
    def backup(self, context, instance_id, name, backup_type, rotation,
               extra_properties=None):
        """Backup the given instance

        :param instance_id: nova.db.sqlalchemy.models.Instance.Id
        :param name: name of the backup or snapshot
            name = backup_type  # daily backups are called 'daily'
        :param rotation: int representing how many backups to keep around;
            None if rotation shouldn't be used (as in the case of snapshots)
        :param extra_properties: dict of extra image properties to include
        """
        recv_meta = self._create_image(context, instance_id, name, 'backup',
                            backup_type=backup_type, rotation=rotation,
                            extra_properties=extra_properties)
        return recv_meta

    @scheduler_api.reroute_compute("snapshot")
    def snapshot(self, context, instance_id, name, extra_properties=None):
        """Snapshot the given instance.

        :param instance_id: nova.db.sqlalchemy.models.Instance.Id
        :param name: name of the backup or snapshot
        :param extra_properties: dict of extra image properties to include

        :returns: A dict containing image metadata
        """
        return self._create_image(context, instance_id, name, 'snapshot',
                                  extra_properties=extra_properties)

    def _create_image(self, context, instance_id, name, image_type,
                      backup_type=None, rotation=None, extra_properties=None):
        """Create snapshot or backup for an instance on this host.

        :param context: security context
        :param instance_id: nova.db.sqlalchemy.models.Instance.Id
        :param name: string for name of the snapshot
        :param image_type: snapshot | backup
        :param backup_type: daily | weekly
        :param rotation: int representing how many backups to keep around;
            None if rotation shouldn't be used (as in the case of snapshots)
        :param extra_properties: dict of extra image properties to include

        """
        instance = db.api.instance_get(context, instance_id)
        properties = {'instance_uuid': instance['uuid'],
                      'user_id': str(context.user_id),
                      'image_state': 'creating',
                      'image_type': image_type,
                      'backup_type': backup_type}
        properties.update(extra_properties or {})
        sent_meta = {'name': name, 'is_public': False,
                     'status': 'creating', 'properties': properties}
        recv_meta = self.image_service.create(context, sent_meta)
        params = {'image_id': recv_meta['id'], 'image_type': image_type,
                  'backup_type': backup_type, 'rotation': rotation}
        self._cast_compute_message('snapshot_instance', context, instance_id,
                                   params=params)
        return recv_meta

    @scheduler_api.reroute_compute("reboot")
    def reboot(self, context, instance_id):
        """Reboot the given instance."""
        self._cast_compute_message('reboot_instance', context, instance_id)

    @scheduler_api.reroute_compute("rebuild")
    def rebuild(self, context, instance_id, image_href, name=None,
            metadata=None, files_to_inject=None):
        """Rebuild the given instance with the provided metadata."""
        instance = db.api.instance_get(context, instance_id)

        if instance["state"] == power_state.BUILDING:
            msg = _("Instance already building")
            raise exception.BuildInProgress(msg)

        files_to_inject = files_to_inject or []
        self._check_injected_file_quota(context, files_to_inject)

        values = {}
        if metadata is not None:
            self._check_metadata_properties_quota(context, metadata)
            values['metadata'] = metadata
        if name is not None:
            values['display_name'] = name
        self.db.instance_update(context, instance_id, values)

        rebuild_params = {
            "image_ref": image_href,
            "injected_files": files_to_inject,
        }

        self._cast_compute_message('rebuild_instance',
                                   context,
                                   instance_id,
                                   params=rebuild_params)

    @scheduler_api.reroute_compute("revert_resize")
    def revert_resize(self, context, instance_id):
        """Reverts a resize, deleting the 'new' instance in the process."""
        context = context.elevated()
        instance_ref = self._get_instance(context, instance_id,
                'revert_resize')
        migration_ref = self.db.migration_get_by_instance_and_status(context,
                instance_ref['uuid'], 'finished')
        if not migration_ref:
            raise exception.MigrationNotFoundByStatus(instance_id=instance_id,
                                                      status='finished')

        params = {'migration_id': migration_ref['id']}
        self._cast_compute_message('revert_resize', context,
                                   instance_ref['uuid'],
                                   migration_ref['source_compute'],
                                   params=params)

        self.db.migration_update(context, migration_ref['id'],
                {'status': 'reverted'})

    @scheduler_api.reroute_compute("confirm_resize")
    def confirm_resize(self, context, instance_id):
        """Confirms a migration/resize and deletes the 'old' instance."""
        context = context.elevated()
        instance_ref = self._get_instance(context, instance_id,
                'confirm_resize')
        migration_ref = self.db.migration_get_by_instance_and_status(context,
                instance_ref['uuid'], 'finished')
        if not migration_ref:
            raise exception.MigrationNotFoundByStatus(instance_id=instance_id,
                                                      status='finished')
        params = {'migration_id': migration_ref['id']}
        self._cast_compute_message('confirm_resize', context,
                                   instance_ref['uuid'],
                                   migration_ref['dest_compute'],
                                   params=params)

        self.db.migration_update(context, migration_ref['id'],
                {'status': 'confirmed'})
        self.db.instance_update(context, instance_id,
                {'host': migration_ref['dest_compute'], })

    @scheduler_api.reroute_compute("resize")
    def resize(self, context, instance_id, flavor_id=None):
        """Resize (ie, migrate) a running instance.

        If flavor_id is None, the process is considered a migration, keeping
        the original flavor_id. If flavor_id is not None, the instance should
        be migrated to a new host and resized to the new flavor_id.
        """
        instance_ref = self._get_instance(context, instance_id, 'resize')
        current_instance_type = instance_ref['instance_type']

        # If flavor_id is not provided, only migrate the instance.
        if not flavor_id:
            LOG.debug(_("flavor_id is None. Assuming migration."))
            new_instance_type = current_instance_type
        else:
            new_instance_type = self.db.instance_type_get_by_flavor_id(
                    context, flavor_id)

        current_instance_type_name = current_instance_type['name']
        new_instance_type_name = new_instance_type['name']
        LOG.debug(_("Old instance type %(current_instance_type_name)s, "
                " new instance type %(new_instance_type_name)s") % locals())
        if not new_instance_type:
            raise exception.FlavorNotFound(flavor_id=flavor_id)

        current_memory_mb = current_instance_type['memory_mb']
        new_memory_mb = new_instance_type['memory_mb']
        if current_memory_mb > new_memory_mb:
            raise exception.CannotResizeToSmallerSize()

        if (current_memory_mb == new_memory_mb) and flavor_id:
            raise exception.CannotResizeToSameSize()

        instance_ref = self._get_instance(context, instance_id, 'resize')
        self._cast_scheduler_message(context,
                    {"method": "prep_resize",
                     "args": {"topic": FLAGS.compute_topic,
                              "instance_id": instance_ref['uuid'],
                              "flavor_id": new_instance_type['id']}})

    @scheduler_api.reroute_compute("add_fixed_ip")
    def add_fixed_ip(self, context, instance_id, network_id):
        """Add fixed_ip from specified network to given instance."""
        self._cast_compute_message('add_fixed_ip_to_instance', context,
                                   instance_id,
                                   params=dict(network_id=network_id))

    @scheduler_api.reroute_compute("remove_fixed_ip")
    def remove_fixed_ip(self, context, instance_id, address):
        """Remove fixed_ip from specified network to given instance."""
        self._cast_compute_message('remove_fixed_ip_from_instance', context,
                                   instance_id, params=dict(address=address))

    #TODO(tr3buchet): how to run this in the correct zone?
    def add_network_to_project(self, context, project_id):
        """Force adds a network to the project."""
        # this will raise if zone doesn't know about project so the decorator
        # can catch it and pass it down
        self.db.project_get(context, project_id)

        # didn't raise so this is the correct zone
        self.network_api.add_network_to_project(context, project_id)

    @scheduler_api.reroute_compute("pause")
    def pause(self, context, instance_id):
        """Pause the given instance."""
        self._cast_compute_message('pause_instance', context, instance_id)

    @scheduler_api.reroute_compute("unpause")
    def unpause(self, context, instance_id):
        """Unpause the given instance."""
        self._cast_compute_message('unpause_instance', context, instance_id)

    def set_host_enabled(self, context, host, enabled):
        """Sets the specified host's ability to accept new instances."""
        return self._call_compute_message("set_host_enabled", context,
                instance_id=None, host=host, params={"enabled": enabled})

<<<<<<< HEAD
    def set_power_state(self, context, host, power_state):
        """Turns the specified host on/off, or reboots the host."""
        return self._call_compute_message("set_power_state", context,
                instance_id=None, host=host,
                params={"power_state": power_state})
=======
    def set_host_powerstate(self, context, host, state):
        """Reboots or shuts down the host."""
        return self._call_compute_message("set_host_powerstate", context,
                instance_id=None, host=host, params={"state": state})
>>>>>>> f06dee2b

    @scheduler_api.reroute_compute("diagnostics")
    def get_diagnostics(self, context, instance_id):
        """Retrieve diagnostics for the given instance."""
        return self._call_compute_message("get_diagnostics",
                                          context,
                                          instance_id)

    def get_actions(self, context, instance_id):
        """Retrieve actions for the given instance."""
        return self.db.instance_get_actions(context, instance_id)

    @scheduler_api.reroute_compute("suspend")
    def suspend(self, context, instance_id):
        """Suspend the given instance."""
        self._cast_compute_message('suspend_instance', context, instance_id)

    @scheduler_api.reroute_compute("resume")
    def resume(self, context, instance_id):
        """Resume the given instance."""
        self._cast_compute_message('resume_instance', context, instance_id)

    @scheduler_api.reroute_compute("rescue")
    def rescue(self, context, instance_id):
        """Rescue the given instance."""
        self._cast_compute_message('rescue_instance', context, instance_id)

    @scheduler_api.reroute_compute("unrescue")
    def unrescue(self, context, instance_id):
        """Unrescue the given instance."""
        self._cast_compute_message('unrescue_instance', context, instance_id)

    @scheduler_api.reroute_compute("set_admin_password")
    def set_admin_password(self, context, instance_id, password=None):
        """Set the root/admin password for the given instance."""
        host = self._find_host(context, instance_id)

        rpc.cast(context,
                 self.db.queue_get_for(context, FLAGS.compute_topic, host),
                 {"method": "set_admin_password",
                  "args": {"instance_id": instance_id, "new_pass": password}})

    def inject_file(self, context, instance_id):
        """Write a file to the given instance."""
        self._cast_compute_message('inject_file', context, instance_id)

    def get_ajax_console(self, context, instance_id):
        """Get a url to an AJAX Console."""
        output = self._call_compute_message('get_ajax_console',
                                            context,
                                            instance_id)
        rpc.cast(context, '%s' % FLAGS.ajax_console_proxy_topic,
                 {'method': 'authorize_ajax_console',
                  'args': {'token': output['token'], 'host': output['host'],
                  'port': output['port']}})
        return {'url': '%s/?token=%s' % (FLAGS.ajax_console_proxy_url,
                                         output['token'])}

    def get_vnc_console(self, context, instance_id):
        """Get a url to a VNC Console."""
        instance = self.get(context, instance_id)
        output = self._call_compute_message('get_vnc_console',
                                            context,
                                            instance_id)
        rpc.call(context, '%s' % FLAGS.vncproxy_topic,
                 {'method': 'authorize_vnc_console',
                  'args': {'token': output['token'],
                           'host': output['host'],
                           'port': output['port']}})

        # hostignore and portignore are compatability params for noVNC
        return {'url': '%s/vnc_auto.html?token=%s&host=%s&port=%s' % (
                       FLAGS.vncproxy_url,
                       output['token'],
                       'hostignore',
                       'portignore')}

    def get_console_output(self, context, instance_id):
        """Get console output for an an instance."""
        return self._call_compute_message('get_console_output',
                                          context,
                                          instance_id)

    def lock(self, context, instance_id):
        """Lock the given instance."""
        self._cast_compute_message('lock_instance', context, instance_id)

    def unlock(self, context, instance_id):
        """Unlock the given instance."""
        self._cast_compute_message('unlock_instance', context, instance_id)

    def get_lock(self, context, instance_id):
        """Return the boolean state of given instance's lock."""
        instance = self.get(context, instance_id)
        return instance['locked']

    def reset_network(self, context, instance_id):
        """Reset networking on the instance."""
        self._cast_compute_message('reset_network', context, instance_id)

    def inject_network_info(self, context, instance_id):
        """Inject network info for the instance."""
        self._cast_compute_message('inject_network_info', context, instance_id)

    def attach_volume(self, context, instance_id, volume_id, device):
        """Attach an existing volume to an existing instance."""
        if not re.match("^/dev/[a-z]d[a-z]+$", device):
            raise exception.ApiError(_("Invalid device specified: %s. "
                                     "Example device: /dev/vdb") % device)
        self.volume_api.check_attach(context, volume_id=volume_id)
        instance = self.get(context, instance_id)
        host = instance['host']
        rpc.cast(context,
                 self.db.queue_get_for(context, FLAGS.compute_topic, host),
                 {"method": "attach_volume",
                  "args": {"volume_id": volume_id,
                           "instance_id": instance_id,
                           "mountpoint": device}})

    def detach_volume(self, context, volume_id):
        """Detach a volume from an instance."""
        instance = self.db.volume_get_instance(context.elevated(), volume_id)
        if not instance:
            raise exception.ApiError(_("Volume isn't attached to anything!"))
        self.volume_api.check_detach(context, volume_id=volume_id)
        host = instance['host']
        rpc.cast(context,
                 self.db.queue_get_for(context, FLAGS.compute_topic, host),
                 {"method": "detach_volume",
                  "args": {"instance_id": instance['id'],
                           "volume_id": volume_id}})
        return instance

    def associate_floating_ip(self, context, instance_id, address):
        """Makes calls to network_api to associate_floating_ip.

        :param address: is a string floating ip address
        """
        instance = self.get(context, instance_id)

        # TODO(tr3buchet): currently network_info doesn't contain floating IPs
        # in its info, if this changes, the next few lines will need to
        # accomodate the info containing floating as well as fixed ip addresses
        fixed_ip_addrs = []
        for info in self.network_api.get_instance_nw_info(context,
                                                          instance):
            ips = info[1]['ips']
            fixed_ip_addrs.extend([ip_dict['ip'] for ip_dict in ips])

        # TODO(tr3buchet): this will associate the floating IP with the first
        # fixed_ip (lowest id) an instance has. This should be changed to
        # support specifying a particular fixed_ip if multiple exist.
        if not fixed_ip_addrs:
            msg = _("instance |%s| has no fixed_ips. "
                    "unable to associate floating ip") % instance_id
            raise exception.ApiError(msg)
        if len(fixed_ip_addrs) > 1:
            LOG.warning(_("multiple fixed_ips exist, using the first: %s"),
                                                         fixed_ip_addrs[0])
        self.network_api.associate_floating_ip(context,
                                               floating_ip=address,
                                               fixed_ip=fixed_ip_addrs[0])

    def get_instance_metadata(self, context, instance_id):
        """Get all metadata associated with an instance."""
        rv = self.db.instance_metadata_get(context, instance_id)
        return dict(rv.iteritems())

    def delete_instance_metadata(self, context, instance_id, key):
        """Delete the given metadata item from an instance."""
        self.db.instance_metadata_delete(context, instance_id, key)

    def update_or_create_instance_metadata(self, context, instance_id,
                                            metadata):
        """Updates or creates instance metadata."""
        combined_metadata = self.get_instance_metadata(context, instance_id)
        combined_metadata.update(metadata)
        self._check_metadata_properties_quota(context, combined_metadata)
        self.db.instance_metadata_update_or_create(context, instance_id,
                                                    metadata)<|MERGE_RESOLUTION|>--- conflicted
+++ resolved
@@ -995,18 +995,10 @@
         return self._call_compute_message("set_host_enabled", context,
                 instance_id=None, host=host, params={"enabled": enabled})
 
-<<<<<<< HEAD
-    def set_power_state(self, context, host, power_state):
-        """Turns the specified host on/off, or reboots the host."""
-        return self._call_compute_message("set_power_state", context,
-                instance_id=None, host=host,
-                params={"power_state": power_state})
-=======
-    def set_host_powerstate(self, context, host, state):
+   def set_host_powerstate(self, context, host, state):
         """Reboots or shuts down the host."""
         return self._call_compute_message("set_host_powerstate", context,
                 instance_id=None, host=host, params={"state": state})
->>>>>>> f06dee2b
 
     @scheduler_api.reroute_compute("diagnostics")
     def get_diagnostics(self, context, instance_id):
