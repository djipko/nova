--- conflicted
+++ resolved
@@ -206,18 +206,14 @@
         # NOTE(vish): make sure we have no unicode keys for py2.6.
         params = dict([(str(k), v) for (k, v) in params.iteritems()])
         result = method(context, **params)
-<<<<<<< HEAD
-        if type(result) is dict or type(result) is list:
+
+        if result is None or type(result) is str or type(result) is unicode:
+            return result
+
+        try:
             content_type = req.best_match_content_type()
             default_xmlns = self.get_default_xmlns(req)
             return self._serialize(result, content_type, default_xmlns)
-        else:
-=======
-        if result is None or type(result) is str or type(result) is unicode:
->>>>>>> f77c58ce
-            return result
-        try:
-            return self._serialize(result, req.best_match_content_type())
         except:
             raise exception.Error("returned non-serializable type: %s"
                                   % result)
