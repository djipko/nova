--- conflicted
+++ resolved
@@ -25,15 +25,10 @@
 import base64
 import netaddr
 import os
-<<<<<<< HEAD
 import re
-=======
-import urllib
+import shutil
 import tempfile
 import time
->>>>>>> 77db06c9
-import shutil
-import tempfile
 import urllib
 
 from nova import compute
