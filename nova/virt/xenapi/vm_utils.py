--- conflicted
+++ resolved
@@ -22,11 +22,8 @@
 import os
 import pickle
 import re
-<<<<<<< HEAD
 import sys
-=======
 import tempfile
->>>>>>> 8501cd94
 import time
 import urllib
 import uuid
