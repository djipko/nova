# vim: tabstop=4 shiftwidth=4 softtabstop=4

# Copyright (c) 2010 Citrix Systems, Inc.
#
#    Licensed under the Apache License, Version 2.0 (the "License"); you may
#    not use this file except in compliance with the License. You may obtain
#    a copy of the License at
#
#         http://www.apache.org/licenses/LICENSE-2.0
#
#    Unless required by applicable law or agreed to in writing, software
#    distributed under the License is distributed on an "AS IS" BASIS, WITHOUT
#    WARRANTIES OR CONDITIONS OF ANY KIND, either express or implied. See the
#    License for the specific language governing permissions and limitations
#    under the License.

<<<<<<< HEAD

import re
import string
=======
"""
It captures all the inner details of Nova classes and avoid their exposure
to the implementation of the XenAPI module. One benefit of this, is to avoid
sprawl of code changes
"""
>>>>>>> b4ac00dc

from nova import db
from nova import flags
from nova import context

from nova.compute import power_state
from nova.auth.manager import AuthManager
from nova.compute import instance_types
from nova.virt import images

XENAPI_POWER_STATE = {
    'Halted': power_state.SHUTDOWN,
    'Running': power_state.RUNNING,
    'Paused': power_state.PAUSED,
    'Suspended': power_state.SHUTDOWN,  # FIXME
    'Crashed': power_state.CRASHED}

flags.DEFINE_string('xenapi_connection_url',
                    None,
                    'URL for connection to XenServer/Xen Cloud Platform.'
                    ' Required if connection_type=xenapi.')
flags.DEFINE_string('xenapi_connection_username',
                    'root',
                    'Username for connection to XenServer/Xen Cloud Platform.'
                    ' Used only if connection_type=xenapi.')
flags.DEFINE_string('xenapi_connection_password',
                    None,
                    'Password for connection to XenServer/Xen Cloud Platform.'
                    ' Used only if connection_type=xenapi.')
flags.DEFINE_float('xenapi_task_poll_interval',
                   0.5,
                   'The interval used for polling of remote tasks '
                   '(Async.VM.start, etc).  Used only if '
                   'connection_type=xenapi.')
#FIXME: replace with proper target discovery
flags.DEFINE_string('target_host', None, 'iSCSI Target Host')
flags.DEFINE_string('target_port', '3260', 'iSCSI Target Port, 3260 Default')
flags.DEFINE_string('iqn_prefix', 'iqn.2010-10.org.openstack', 'IQN Prefix')


class Configuration(object):
    """ Wraps Configuration details into common class """
    def __init__(self):
        self._flags = flags.FLAGS

    @property
    def xenapi_connection_url(self):
        """ Return the connection url """
        return self._flags.xenapi_connection_url

    @property
    def xenapi_connection_username(self):
        """ Return the username used for the connection """
        return self._flags.xenapi_connection_username

    @property
    def xenapi_connection_password(self):
        """ Return the password used for the connection """
        return self._flags.xenapi_connection_password

    @property
    def xenapi_task_poll_interval(self):
        """ Return the poll interval for the connection """
        return self._flags.xenapi_task_poll_interval

    @property
    def target_host(self):
        return self._flags.target_host

    @property
    def target_port(self):
        return self._flags.target_port

    @property
    def iqn_prefix(self):
        return self._flags.iqn_prefix


config = Configuration()


class Instance(object):
    """ Wraps up instance specifics """

    @classmethod
    def get_name(cls, instance):
        """ The name of the instance """
        return instance.name

    @classmethod
    def get_type(cls, instance):
        """ The type of the instance """
        return instance_types.INSTANCE_TYPES[instance.instance_type]

    @classmethod
    def get_project(cls, instance):
        """ The project the instance belongs """
        return AuthManager().get_project(instance.project_id)

    @classmethod
    def get_project_id(cls, instance):
        """ The id of the project the instance belongs """
        return instance.project_id

    @classmethod
    def get_image_id(cls, instance):
        """ The instance's image id """
        return instance.image_id

    @classmethod
    def get_kernel_id(cls, instance):
        """ The instance's kernel id """
        return instance.kernel_id

    @classmethod
    def get_ramdisk_id(cls, instance):
        """ The instance's ramdisk id """
        return instance.ramdisk_id

    @classmethod
    def get_network(cls, instance):
        """ The network the instance is connected to """
        # TODO: is ge_admin_context the right context to retrieve?
        return db.project_get_network(context.get_admin_context(),
                                      instance.project_id)

    @classmethod
    def get_mac(cls, instance):
        """ The instance's MAC address """
        return instance.mac_address

    @classmethod
    def get_user(cls, instance):
        """ The owner of the instance """
        return AuthManager().get_user(instance.user_id)


class Network(object):
    """ Wraps up network specifics """

    @classmethod
    def get_bridge(cls, network):
        """ the bridge for the network """
        return network.bridge


class Image(object):
    """ Wraps up image specifics """

    @classmethod
    def get_url(cls, image):
        """ the url to get the image from """
        return images.image_url(image)


class User(object):
    """ Wraps up user specifics """

    @classmethod
    def get_access(cls, user, project):
        """ access key """
        return AuthManager().get_access_key(user, project)

    @classmethod
<<<<<<< HEAD
    def get_secret(self, user):
        return user.secret


class Volume(object):

    @classmethod
    def parse_volume_info(self, device_path, mountpoint):
        # Because XCP/XS want a device number instead of a mountpoint
        device_number = Volume.mountpoint_to_number(mountpoint)
        volume_id = Volume.get_volume_id(device_path)
        target_host = Volume.get_target_host(device_path)
        target_port = Volume.get_target_port(device_path)
        target_iqn = Volume.get_iqn(device_path)

        if (device_number < 0) or \
            (volume_id is None) or \
            (target_host is None) or \
            (target_iqn is None):
            raise Exception('Unable to obtain target information %s, %s' %
                            (device_path, mountpoint))

        volume_info = {}
        volume_info['deviceNumber'] = device_number
        volume_info['volumeId'] = volume_id
        volume_info['targetHost'] = target_host
        volume_info['targetPort'] = target_port
        volume_info['targeIQN'] = target_iqn
        return volume_info

    @classmethod
    def mountpoint_to_number(self, mountpoint):
        if mountpoint.startswith('/dev/'):
            mountpoint = mountpoint[5:]
        if re.match('^[hs]d[a-p]$', mountpoint):
            return (ord(mountpoint[2:3]) - ord('a'))
        elif re.match('^vd[a-p]$', mountpoint):
            return (ord(mountpoint[2:3]) - ord('a'))
        elif re.match('^[0-9]+$', mountpoint):
            return string.atoi(mountpoint, 10)
        else:
            logging.warn('Mountpoint cannot be translated: %s', mountpoint)
            return -1

    @classmethod
    def get_volume_id(self, n):
        # FIXME: n must contain at least the volume_id
        # /vol- is for remote volumes
        # -vol- is for local volumes
        # see compute/manager->setup_compute_volume
        volume_id = n[n.find('/vol-') + 1:]
        if volume_id == n:
            volume_id = n[n.find('-vol-') + 1:].replace('--', '-')
        return volume_id

    @classmethod
    def get_target_host(self, n):
        # FIXME: if n is none fall back on flags
        if n is None or config.target_host:
            return config.target_host

    @classmethod
    def get_target_port(self, n):
        # FIXME: if n is none fall back on flags
        return config.target_port

    @classmethod
    def get_iqn(self, n):
        # FIXME: n must contain at least the volume_id
        volume_id = Volume.get_volume_id(n)
        if n is None or config.iqn_prefix:
            return '%s:%s' % (config.iqn_prefix, volume_id)
=======
    def get_secret(cls, user):
        """ access secret """
        return user.secret
>>>>>>> b4ac00dc
<|MERGE_RESOLUTION|>--- conflicted
+++ resolved
@@ -14,17 +14,15 @@
 #    License for the specific language governing permissions and limitations
 #    under the License.
 
-<<<<<<< HEAD
-
-import re
-import string
-=======
+
 """
 It captures all the inner details of Nova classes and avoid their exposure
 to the implementation of the XenAPI module. One benefit of this, is to avoid
 sprawl of code changes
 """
->>>>>>> b4ac00dc
+
+import re
+import string
 
 from nova import db
 from nova import flags
@@ -189,8 +187,8 @@
         return AuthManager().get_access_key(user, project)
 
     @classmethod
-<<<<<<< HEAD
-    def get_secret(self, user):
+    def get_secret(cls, user):
+        """ access secret """
         return user.secret
 
 
@@ -261,9 +259,4 @@
         # FIXME: n must contain at least the volume_id
         volume_id = Volume.get_volume_id(n)
         if n is None or config.iqn_prefix:
-            return '%s:%s' % (config.iqn_prefix, volume_id)
-=======
-    def get_secret(cls, user):
-        """ access secret """
-        return user.secret
->>>>>>> b4ac00dc
+            return '%s:%s' % (config.iqn_prefix, volume_id)