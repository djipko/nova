# vim: tabstop=4 shiftwidth=4 softtabstop=4

# Copyright 2010 United States Government as represented by the
# Administrator of the National Aeronautics and Space Administration.
# All Rights Reserved.
#
#    Licensed under the Apache License, Version 2.0 (the "License"); you may
#    not use this file except in compliance with the License. You may obtain
#    a copy of the License at
#
#         http://www.apache.org/licenses/LICENSE-2.0
#
#    Unless required by applicable law or agreed to in writing, software
#    distributed under the License is distributed on an "AS IS" BASIS, WITHOUT
#    WARRANTIES OR CONDITIONS OF ANY KIND, either express or implied. See the
#    License for the specific language governing permissions and limitations
#    under the License.

"""
Model Classes for network control, including VLANs, DHCP, and IP allocation.
"""

import IPy
import logging
import os
import time

from nova import datastore
from nova import exception as nova_exception
from nova import flags
from nova import utils
from nova.auth import manager
from nova.network import exception
from nova.network import linux_net


FLAGS = flags.FLAGS
flags.DEFINE_string('networks_path', utils.abspath('../networks'),
                    'Location to keep network config files')
flags.DEFINE_integer('public_vlan', 1, 'VLAN for public IP addresses')
flags.DEFINE_string('public_interface', 'vlan1',
                        'Interface for public IP addresses')
flags.DEFINE_string('bridge_dev', 'eth1',
                        'network device for bridges')
flags.DEFINE_integer('vlan_start', 100, 'First VLAN for private networks')
flags.DEFINE_integer('vlan_end', 4093, 'Last VLAN for private networks')
flags.DEFINE_integer('network_size', 256,
                        'Number of addresses in each private subnet')
flags.DEFINE_string('public_range', '4.4.4.0/24', 'Public IP address block')
flags.DEFINE_string('private_range', '10.0.0.0/8', 'Private IP address block')
flags.DEFINE_integer('cnt_vpn_clients', 5,
                        'Number of addresses reserved for vpn clients')
flags.DEFINE_integer('cloudpipe_start_port', 12000,
                        'Starting port for mapped CloudPipe external ports')

logging.getLogger().setLevel(logging.DEBUG)


class Vlan():
    """Tracks vlans assigned to project it the datastore"""
    def __init__(self, project, vlan):  # pylint: disable=W0231
        """
        Since we don't want to try and find a vlan by its identifier,
        but by a project id, we don't call super-init.
        """
        self.project_id = project
        self.vlan_id = vlan

    @property
    def identifier(self):
        """Datastore identifier"""
        return "%s:%s" % (self.project_id, self.vlan_id)

    @classmethod
    def create(cls, project, vlan):
        """Create a Vlan object"""
        instance = cls(project, vlan)
        instance.save()
        return instance

    @classmethod
    def lookup(cls, project):
        """Returns object by project if it exists in datastore or None"""
        set_name = cls._redis_set_name(cls.__name__)
        vlan = datastore.Redis.instance().hget(set_name, project)
        if vlan:
            return cls(project, vlan)
        else:
            return None

    @classmethod
    def dict_by_project(cls):
        """A hash of project:vlan"""
        set_name = cls._redis_set_name(cls.__name__)
        return datastore.Redis.instance().hgetall(set_name) or {}

    @classmethod
    def dict_by_vlan(cls):
        """A hash of vlan:project"""
        set_name = cls._redis_set_name(cls.__name__)
        retvals = {}
        hashset = datastore.Redis.instance().hgetall(set_name) or {}
        for (key, val) in hashset.iteritems():
            retvals[val] = key
        return retvals

    @classmethod
    def all(cls):
        set_name = cls._redis_set_name(cls.__name__)
        elements = datastore.Redis.instance().hgetall(set_name)
        for project in elements:
            yield cls(project, elements[project])

    def save(self):
        """
        Vlan saves state into a giant hash named "vlans", with keys of
        project_id and value of vlan number.  Therefore, we skip the
        default way of saving into "vlan:ID" and adding to a set of "vlans".
        """
        set_name = self._redis_set_name(self.__class__.__name__)
        datastore.Redis.instance().hset(set_name,
                                        self.project_id,
                                        self.vlan_id)

    def destroy(self):
        """Removes the object from the datastore"""
        set_name = self._redis_set_name(self.__class__.__name__)
        datastore.Redis.instance().hdel(set_name, self.project_id)

    def subnet(self):
        """Returns a string containing the subnet"""
        vlan = int(self.vlan_id)
        network = IPy.IP(FLAGS.private_range)
        start = (vlan - FLAGS.vlan_start) * FLAGS.network_size
        # minus one for the gateway.
        return "%s-%s" % (network[start],
                          network[start + FLAGS.network_size - 1])


<<<<<<< HEAD
class Address():
=======
class FixedIp(datastore.BasicModel):
>>>>>>> b07a8516
    """Represents a fixed ip in the datastore"""

    def __init__(self, address):
        self.address = address
        super(FixedIp, self).__init__()

    @property
    def identifier(self):
        return self.address

    # NOTE(vish): address states allocated, leased, deallocated
    def default_state(self):
        return {'address': self.address,
                'state': 'none'}

    @classmethod
    # pylint: disable=R0913
    def create(cls, user_id, project_id, address, mac, hostname, network_id):
        """Creates an FixedIp object"""
        addr = cls(address)
        addr['user_id'] = user_id
        addr['project_id'] = project_id
        addr['mac'] = mac
        if hostname is None:
            hostname = "ip-%s" % address.replace('.', '-')
        addr['hostname'] = hostname
        addr['network_id'] = network_id
        addr['state'] = 'allocated'
        addr.save()
        return addr

    def save(self):
        is_new = self.is_new_record()
        success = super(FixedIp, self).save()
        if success and is_new:
            self.associate_with("network", self['network_id'])

    def destroy(self):
        self.unassociate_with("network", self['network_id'])
        super(FixedIp, self).destroy()


class ElasticIp(FixedIp):
    """Represents an elastic ip in the datastore"""
    override_type = "address"

    def default_state(self):
        return {'address': self.address,
                'instance_id': 'available',
                'private_ip': 'available'}


# CLEANUP:
# TODO(ja): does vlanpool "keeper" need to know the min/max -
#           shouldn't FLAGS always win?
class BaseNetwork():
    """Implements basic logic for allocating ips in a network"""
    override_type = 'network'
    address_class = FixedIp

    @property
    def identifier(self):
        """Datastore identifier"""
        return self.network_id

    def default_state(self):
        """Default values for new objects"""
        return {'network_id': self.network_id, 'network_str': self.network_str}

    @classmethod
    # pylint: disable=R0913
    def create(cls, user_id, project_id, security_group, vlan, network_str):
        """Create a BaseNetwork object"""
        network_id = "%s:%s" % (project_id, security_group)
        net = cls(network_id, network_str)
        net['user_id'] = user_id
        net['project_id'] = project_id
        net["vlan"] = vlan
        net["bridge_name"] = "br%s" % vlan
        net.save()
        return net

    def __init__(self, network_id, network_str=None):
        self.network_id = network_id
        self.network_str = network_str
        super(BaseNetwork, self).__init__()
        self.save()

    @property
    def network(self):
        """Returns a string representing the network"""
        return IPy.IP(self['network_str'])

    @property
    def netmask(self):
        """Returns the netmask of this network"""
        return self.network.netmask()

    @property
    def gateway(self):
        """Returns the network gateway address"""
        return self.network[1]

    @property
    def broadcast(self):
        """Returns the network broadcast address"""
        return self.network.broadcast()

    @property
    def bridge_name(self):
        """Returns the bridge associated with this network"""
        return "br%s" % (self["vlan"])

    @property
    def user(self):
        """Returns the user associated with this network"""
        return manager.AuthManager().get_user(self['user_id'])

    @property
    def project(self):
        """Returns the project associated with this network"""
        return manager.AuthManager().get_project(self['project_id'])

    # pylint: disable=R0913
    def _add_host(self, user_id, project_id, ip_address, mac, hostname):
        """Add a host to the datastore"""
        self.address_class.create(user_id, project_id, ip_address,
                       mac, hostname, self.identifier)

    def _rem_host(self, ip_address):
        """Remove a host from the datastore"""
        self.address_class(ip_address).destroy()

    @property
    def assigned(self):
        """Returns a list of all assigned addresses"""
        return self.address_class.associated_keys('network', self.identifier)

    @property
    def assigned_objs(self):
        """Returns a list of all assigned addresses as objects"""
        return self.address_class.associated_to('network', self.identifier)

    def get_address(self, ip_address):
        """Returns a specific ip as an object"""
        if ip_address in self.assigned:
            return self.address_class(ip_address)
        return None

    @property
    def available(self):
        """Returns a list of all available addresses in the network"""
        for idx in range(self.num_bottom_reserved_ips,
                         len(self.network) - self.num_top_reserved_ips):
            address = str(self.network[idx])
            if not address in self.assigned:
                yield address

    @property
    def num_bottom_reserved_ips(self):
        """Returns number of ips reserved at the bottom of the range"""
        return 2  # Network, Gateway

    @property
    def num_top_reserved_ips(self):
        """Returns number of ips reserved at the top of the range"""
        return 1  # Broadcast

    def allocate_ip(self, user_id, project_id, mac, hostname=None):
        """Allocates an ip to a mac address"""
        for address in self.available:
            logging.debug("Allocating IP %s to %s", address, project_id)
            self._add_host(user_id, project_id, address, mac, hostname)
            self.express(address=address)
            return address
        raise exception.NoMoreAddresses("Project %s with network %s" %
                                        (project_id, str(self.network)))

    def lease_ip(self, ip_str):
        """Called when DHCP lease is activated"""
        if not ip_str in self.assigned:
            raise exception.AddressNotAllocated()
        address = self.get_address(ip_str)
        if address:
            logging.debug("Leasing allocated IP %s", ip_str)
            address['state'] = 'leased'
            address.save()

    def release_ip(self, ip_str):
        """Called when DHCP lease expires

        Removes the ip from the assigned list"""
        if not ip_str in self.assigned:
            raise exception.AddressNotAllocated()
        logging.debug("Releasing IP %s", ip_str)
        self._rem_host(ip_str)
        self.deexpress(address=ip_str)

    def deallocate_ip(self, ip_str):
        """Deallocates an allocated ip"""
        if not ip_str in self.assigned:
            raise exception.AddressNotAllocated()
        address = self.get_address(ip_str)
        if address:
            if address['state'] != 'leased':
                # NOTE(vish): address hasn't been leased, so release it
                self.release_ip(ip_str)
            else:
                logging.debug("Deallocating allocated IP %s", ip_str)
                address['state'] == 'deallocated'
                address.save()

    def express(self, address=None):
        """Set up network.  Implemented in subclasses"""
        pass

    def deexpress(self, address=None):
        """Tear down network.  Implemented in subclasses"""
        pass


class BridgedNetwork(BaseNetwork):
    """
    Virtual Network that can express itself to create a vlan and
    a bridge (with or without an IP address/netmask/gateway)

    properties:
        bridge_name - string (example value: br42)
        vlan - integer (example value: 42)
        bridge_dev - string (example: eth0)
        bridge_gets_ip - boolean used during bridge creation

        if bridge_gets_ip then network address for bridge uses the properties:
            gateway
            broadcast
            netmask
    """

    bridge_gets_ip = False
    override_type = 'network'

    @classmethod
    def get_network_for_project(cls,
                                user_id,
                                project_id,
                                security_group='default'):
        """Returns network for a given project"""
        vlan = get_vlan_for_project(project_id)
        network_str = vlan.subnet()
        return cls.create(user_id, project_id, security_group, vlan.vlan_id,
                          network_str)

    def __init__(self, *args, **kwargs):
        super(BridgedNetwork, self).__init__(*args, **kwargs)
        self['bridge_dev'] = FLAGS.bridge_dev
        self.save()

    def express(self, address=None):
        super(BridgedNetwork, self).express(address=address)
        linux_net.vlan_create(self)
        linux_net.bridge_create(self)


class DHCPNetwork(BridgedNetwork):
    """Network supporting DHCP"""
    bridge_gets_ip = True
    override_type = 'network'

    def __init__(self, *args, **kwargs):
        super(DHCPNetwork, self).__init__(*args, **kwargs)
        if not(os.path.exists(FLAGS.networks_path)):
            os.makedirs(FLAGS.networks_path)

    @property
    def num_bottom_reserved_ips(self):
        # For cloudpipe
        return super(DHCPNetwork, self).num_bottom_reserved_ips + 1

    @property
    def num_top_reserved_ips(self):
        return super(DHCPNetwork, self).num_top_reserved_ips + \
                FLAGS.cnt_vpn_clients

    @property
    def dhcp_listen_address(self):
        """Address where dhcp server should listen"""
        return self.gateway

    @property
    def dhcp_range_start(self):
        """Starting address dhcp server should use"""
        return self.network[self.num_bottom_reserved_ips]

    def express(self, address=None):
        super(DHCPNetwork, self).express(address=address)
        if len(self.assigned) > 0:
            logging.debug("Starting dnsmasq server for network with vlan %s",
                            self['vlan'])
            linux_net.start_dnsmasq(self)
        else:
            logging.debug("Not launching dnsmasq: no hosts.")
        self.express_vpn()

    def allocate_vpn_ip(self, user_id, project_id, mac, hostname=None):
        """Allocates the reserved ip to a vpn instance"""
        address = str(self.network[2])
        self._add_host(user_id, project_id, address, mac, hostname)
        self.express(address=address)
        return address

    def express_vpn(self):
        """Sets up routing rules for vpn"""
        private_ip = str(self.network[2])
        linux_net.confirm_rule("FORWARD -d %s -p udp --dport 1194 -j ACCEPT"
                               % (private_ip, ))
        linux_net.confirm_rule(
            "PREROUTING -t nat -d %s -p udp --dport %s -j DNAT --to %s:1194"
            % (self.project.vpn_ip, self.project.vpn_port, private_ip))

    def deexpress(self, address=None):
        # if this is the last address, stop dns
        super(DHCPNetwork, self).deexpress(address=address)
        if len(self.assigned) == 0:
            linux_net.stop_dnsmasq(self)
        else:
            linux_net.start_dnsmasq(self)

DEFAULT_PORTS = [("tcp", 80), ("tcp", 22), ("udp", 1194), ("tcp", 443)]


class PublicNetworkController(BaseNetwork):
    """Handles elastic ips"""
    override_type = 'network'
    address_class = ElasticIp

    def __init__(self, *args, **kwargs):
        network_id = "public:default"
        super(PublicNetworkController, self).__init__(network_id,
            FLAGS.public_range, *args, **kwargs)
        self['user_id'] = "public"
        self['project_id'] = "public"
        self["create_time"] = time.strftime('%Y-%m-%dT%H:%M:%SZ',
                                            time.gmtime())
        self["vlan"] = FLAGS.public_vlan
        self.save()
        self.express()

    def deallocate_ip(self, ip_str):
        # NOTE(vish): cleanup is now done on release by the parent class
        self.release_ip(ip_str)

    def associate_address(self, public_ip, private_ip, instance_id):
        """Associates a public ip to a private ip and instance id"""
        if not public_ip in self.assigned:
            raise exception.AddressNotAllocated()
        # TODO(josh): Keep an index going both ways
        for addr in self.assigned_objs:
            if addr.get('private_ip', None) == private_ip:
                raise exception.AddressAlreadyAssociated()
        addr = self.get_address(public_ip)
        if addr.get('private_ip', 'available') != 'available':
            raise exception.AddressAlreadyAssociated()
        addr['private_ip'] = private_ip
        addr['instance_id'] = instance_id
        addr.save()
        self.express(address=public_ip)

    def disassociate_address(self, public_ip):
        """Disassociates a public ip with its private ip"""
        if not public_ip in self.assigned:
            raise exception.AddressNotAllocated()
        addr = self.get_address(public_ip)
        if addr.get('private_ip', 'available') == 'available':
            raise exception.AddressNotAssociated()
        self.deexpress(address=public_ip)
        addr['private_ip'] = 'available'
        addr['instance_id'] = 'available'
        addr.save()

    def express(self, address=None):
        if address:
            if not address in self.assigned:
                raise exception.AddressNotAllocated()
            addresses = [self.get_address(address)]
        else:
            addresses = self.assigned_objs
        for addr in addresses:
            if addr.get('private_ip', 'available') == 'available':
                continue
            public_ip = addr['address']
            private_ip = addr['private_ip']
            linux_net.bind_public_ip(public_ip, FLAGS.public_interface)
            linux_net.confirm_rule("PREROUTING -t nat -d %s -j DNAT --to %s"
                                   % (public_ip, private_ip))
            linux_net.confirm_rule("POSTROUTING -t nat -s %s -j SNAT --to %s"
                                   % (private_ip, public_ip))
            # TODO(joshua): Get these from the secgroup datastore entries
            linux_net.confirm_rule("FORWARD -d %s -p icmp -j ACCEPT"
                                   % (private_ip))
            for (protocol, port) in DEFAULT_PORTS:
                linux_net.confirm_rule(
                    "FORWARD -d %s -p %s --dport %s -j ACCEPT"
                    % (private_ip, protocol, port))

    def deexpress(self, address=None):
        addr = self.get_address(address)
        private_ip = addr['private_ip']
        linux_net.unbind_public_ip(address, FLAGS.public_interface)
        linux_net.remove_rule("PREROUTING -t nat -d %s -j DNAT --to %s"
                              % (address, private_ip))
        linux_net.remove_rule("POSTROUTING -t nat -s %s -j SNAT --to %s"
                              % (private_ip, address))
        linux_net.remove_rule("FORWARD -d %s -p icmp -j ACCEPT"
                              % (private_ip))
        for (protocol, port) in DEFAULT_PORTS:
            linux_net.remove_rule("FORWARD -d %s -p %s --dport %s -j ACCEPT"
                                  % (private_ip, protocol, port))


# FIXME(todd): does this present a race condition, or is there some
#              piece of architecture that mitigates it (only one queue
#              listener per net)?
def get_vlan_for_project(project_id):
    """Allocate vlan IDs to individual users"""
    vlan = Vlan.lookup(project_id)
    if vlan:
        return vlan
    known_vlans = Vlan.dict_by_vlan()
    for vnum in range(FLAGS.vlan_start, FLAGS.vlan_end):
        vstr = str(vnum)
        if not vstr in known_vlans:
            return Vlan.create(project_id, vnum)
        old_project_id = known_vlans[vstr]
        if not manager.AuthManager().get_project(old_project_id):
            vlan = Vlan.lookup(old_project_id)
            if vlan:
                # NOTE(todd): This doesn't check for vlan id match, because
                #             it seems to be assumed that vlan<=>project is
                #             always a 1:1 mapping.  It could be made way
                #             sexier if it didn't fight against the way
                #             BasicModel worked and used associate_with
                #             to build connections to projects.
                # NOTE(josh): This is here because we want to make sure we
                #             don't orphan any VLANs.  It is basically
                #             garbage collection for after projects abandoned
                #             their reference.
                vlan.destroy()
                vlan.project_id = project_id
                vlan.save()
                return vlan
            else:
                return Vlan.create(project_id, vnum)
    raise exception.AddressNotAllocated("Out of VLANs")


def get_project_network(project_id, security_group='default'):
    """Gets a project's private network, allocating one if needed"""
    project = manager.AuthManager().get_project(project_id)
    if not project:
        raise nova_exception.NotFound("Project %s doesn't exist." % project_id)
    manager_id = project.project_manager_id
    return DHCPNetwork.get_network_for_project(manager_id,
                                               project.id,
                                               security_group)


def get_network_by_address(address):
    """Gets the network for a given private ip"""
    address_record = FixedIp.lookup(address)
    if not address_record:
        raise exception.AddressNotAllocated()
    return get_project_network(address_record['project_id'])


def get_network_by_interface(iface, security_group='default'):
    """Gets the network for a given interface"""
    vlan = iface.rpartition("br")[2]
    project_id = Vlan.dict_by_vlan().get(vlan)
    return get_project_network(project_id, security_group)


def get_public_ip_for_instance(instance_id):
    """Gets the public ip for a given instance"""
    # FIXME(josh): this should be a lookup - iteration won't scale
    for address_record in ElasticIp.all():
        if address_record.get('instance_id', 'available') == instance_id:
            return address_record['address']<|MERGE_RESOLUTION|>--- conflicted
+++ resolved
@@ -137,11 +137,7 @@
                           network[start + FLAGS.network_size - 1])
 
 
-<<<<<<< HEAD
-class Address():
-=======
-class FixedIp(datastore.BasicModel):
->>>>>>> b07a8516
+class FixedIp():
     """Represents a fixed ip in the datastore"""
 
     def __init__(self, address):
