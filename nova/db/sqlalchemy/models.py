# vim: tabstop=4 shiftwidth=4 softtabstop=4

# Copyright 2010 United States Government as represented by the
# Administrator of the National Aeronautics and Space Administration.
# All Rights Reserved.
#
#    Licensed under the Apache License, Version 2.0 (the "License"); you may
#    not use this file except in compliance with the License. You may obtain
#    a copy of the License at
#
#         http://www.apache.org/licenses/LICENSE-2.0
#
#    Unless required by applicable law or agreed to in writing, software
#    distributed under the License is distributed on an "AS IS" BASIS, WITHOUT
#    WARRANTIES OR CONDITIONS OF ANY KIND, either express or implied. See the
#    License for the specific language governing permissions and limitations
#    under the License.
"""
SQLAlchemy models for nova data.
"""

from sqlalchemy.orm import relationship, backref, object_mapper
from sqlalchemy import Column, Integer, String, schema
from sqlalchemy import ForeignKey, DateTime, Boolean, Text, Float
from sqlalchemy.exc import IntegrityError
from sqlalchemy.ext.declarative import declarative_base
from sqlalchemy.schema import ForeignKeyConstraint

from nova.db.sqlalchemy.session import get_session

from nova import auth
from nova import exception
from nova import flags
from nova import ipv6
from nova import utils


FLAGS = flags.FLAGS
BASE = declarative_base()


class NovaBase(object):
    """Base class for Nova Models."""
    __table_args__ = {'mysql_engine': 'InnoDB'}
    __table_initialized__ = False
    created_at = Column(DateTime, default=utils.utcnow)
    updated_at = Column(DateTime, onupdate=utils.utcnow)
    deleted_at = Column(DateTime)
    deleted = Column(Boolean, default=False)
    metadata = None

    def save(self, session=None):
        """Save this object."""
        if not session:
            session = get_session()
        session.add(self)
        try:
            session.flush()
        except IntegrityError, e:
            if str(e).endswith('is not unique'):
                raise exception.Duplicate(str(e))
            else:
                raise

    def delete(self, session=None):
        """Delete this object."""
        self.deleted = True
        self.deleted_at = utils.utcnow()
        self.save(session=session)

    def __setitem__(self, key, value):
        setattr(self, key, value)

    def __getitem__(self, key):
        return getattr(self, key)

    def get(self, key, default=None):
        return getattr(self, key, default)

    def __iter__(self):
        self._i = iter(object_mapper(self).columns)
        return self

    def next(self):
        n = self._i.next().name
        return n, getattr(self, n)

    def update(self, values):
        """Make the model object behave like a dict"""
        for k, v in values.iteritems():
            setattr(self, k, v)

    def iteritems(self):
        """Make the model object behave like a dict.

        Includes attributes from joins."""
        local = dict(self)
        joined = dict([(k, v) for k, v in self.__dict__.iteritems()
                      if not k[0] == '_'])
        local.update(joined)
        return local.iteritems()


class Service(BASE, NovaBase):
    """Represents a running service on a host."""

    __tablename__ = 'services'
    id = Column(Integer, primary_key=True)
    host = Column(String(255))  # , ForeignKey('hosts.id'))
    binary = Column(String(255))
    topic = Column(String(255))
    report_count = Column(Integer, nullable=False, default=0)
    disabled = Column(Boolean, default=False)
    availability_zone = Column(String(255), default='nova')


class ComputeNode(BASE, NovaBase):
    """Represents a running compute service on a host."""

    __tablename__ = 'compute_nodes'
    id = Column(Integer, primary_key=True)
    service_id = Column(Integer, ForeignKey('services.id'), nullable=True)
    service = relationship(Service,
                           backref=backref('compute_node'),
                           foreign_keys=service_id,
                           primaryjoin='and_('
                                'ComputeNode.service_id == Service.id,'
                                'ComputeNode.deleted == False)')

    vcpus = Column(Integer)
    memory_mb = Column(Integer)
    local_gb = Column(Integer)
    vcpus_used = Column(Integer)
    memory_mb_used = Column(Integer)
    local_gb_used = Column(Integer)
    hypervisor_type = Column(Text)
    hypervisor_version = Column(Integer)

    # Note(masumotok): Expected Strings example:
    #
    # '{"arch":"x86_64",
    #   "model":"Nehalem",
    #   "topology":{"sockets":1, "threads":2, "cores":3},
    #   "features":["tdtscp", "xtpr"]}'
    #
    # Points are "json translatable" and it must have all dictionary keys
    # above, since it is copied from <cpu> tag of getCapabilities()
    # (See libvirt.virtConnection).
    cpu_info = Column(Text, nullable=True)


class Certificate(BASE, NovaBase):
    """Represents a an x509 certificate"""
    __tablename__ = 'certificates'
    id = Column(Integer, primary_key=True)

    user_id = Column(String(255))
    project_id = Column(String(255))
    file_name = Column(String(255))


class Instance(BASE, NovaBase):
    """Represents a guest vm."""
    __tablename__ = 'instances'
    injected_files = []

    id = Column(Integer, primary_key=True, autoincrement=True)

    @property
    def name(self):
        base_name = FLAGS.instance_name_template % self.id
        if getattr(self, '_rescue', False):
            base_name += "-rescue"
        return base_name

    user_id = Column(String(255))
    project_id = Column(String(255))

    image_ref = Column(String(255))
    kernel_id = Column(String(255))
    ramdisk_id = Column(String(255))
    server_name = Column(String(255))

#    image_ref = Column(Integer, ForeignKey('images.id'), nullable=True)
#    kernel_id = Column(Integer, ForeignKey('images.id'), nullable=True)
#    ramdisk_id = Column(Integer, ForeignKey('images.id'), nullable=True)
#    ramdisk = relationship(Ramdisk, backref=backref('instances', order_by=id))
#    kernel = relationship(Kernel, backref=backref('instances', order_by=id))
#    project = relationship(Project, backref=backref('instances', order_by=id))

    launch_index = Column(Integer)
    key_name = Column(String(255))
    key_data = Column(Text)

    power_state = Column(Integer)
    vm_state = Column(String(255))
    task_state = Column(String(255))

    memory_mb = Column(Integer)
    vcpus = Column(Integer)
    local_gb = Column(Integer)

    hostname = Column(String(255))
    host = Column(String(255))  # , ForeignKey('hosts.id'))

    # *not* flavor_id
    instance_type_id = Column(Integer)

    user_data = Column(Text)

    reservation_id = Column(String(255))

    scheduled_at = Column(DateTime)
    launched_at = Column(DateTime)
    terminated_at = Column(DateTime)

    availability_zone = Column(String(255))

    # User editable field for display in user-facing UIs
    display_name = Column(String(255))
    display_description = Column(String(255))

    # To remember on which host a instance booted.
    # An instance may have moved to another host by live migraiton.
    launched_on = Column(Text)
    locked = Column(Boolean)

    os_type = Column(String(255))
    architecture = Column(String(255))
    vm_mode = Column(String(255))
    uuid = Column(String(36))

    root_device_name = Column(String(255))

<<<<<<< HEAD
=======
    # User editable field meant to represent what ip should be used
    # to connect to the instance
    access_ip_v4 = Column(String(255))
    access_ip_v6 = Column(String(255))

    # TODO(vish): see Ewan's email about state improvements, probably
    #             should be in a driver base class or some such
    # vmstate_state = running, halted, suspended, paused
    # power_state = what we have
    # task_state = transitory and may trigger power state transition

    #@validates('state')
    #def validate_state(self, key, state):
    #    assert(state in ['nostate', 'running', 'blocked', 'paused',
    #                     'shutdown', 'shutoff', 'crashed'])

>>>>>>> 0af1508c

class InstanceActions(BASE, NovaBase):
    """Represents a guest VM's actions and results"""
    __tablename__ = "instance_actions"
    id = Column(Integer, primary_key=True)
    instance_id = Column(Integer, ForeignKey('instances.id'))

    action = Column(String(255))
    error = Column(Text)


class InstanceTypes(BASE, NovaBase):
    """Represent possible instance_types or flavor of VM offered"""
    __tablename__ = "instance_types"
    id = Column(Integer, primary_key=True)
    name = Column(String(255), unique=True)
    memory_mb = Column(Integer)
    vcpus = Column(Integer)
    local_gb = Column(Integer)
    flavorid = Column(Integer, unique=True)
    swap = Column(Integer, nullable=False, default=0)
    rxtx_quota = Column(Integer, nullable=False, default=0)
    rxtx_cap = Column(Integer, nullable=False, default=0)

    instances = relationship(Instance,
                           backref=backref('instance_type', uselist=False),
                           foreign_keys=id,
                           primaryjoin='and_(Instance.instance_type_id == '
                                       'InstanceTypes.id)')


class Volume(BASE, NovaBase):
    """Represents a block storage device that can be attached to a vm."""
    __tablename__ = 'volumes'
    id = Column(Integer, primary_key=True, autoincrement=True)

    @property
    def name(self):
        return FLAGS.volume_name_template % self.id

    user_id = Column(String(255))
    project_id = Column(String(255))

    snapshot_id = Column(String(255))

    host = Column(String(255))  # , ForeignKey('hosts.id'))
    size = Column(Integer)
    availability_zone = Column(String(255))  # TODO(vish): foreign key?
    instance_id = Column(Integer, ForeignKey('instances.id'), nullable=True)
    instance = relationship(Instance,
                            backref=backref('volumes'),
                            foreign_keys=instance_id,
                            primaryjoin='and_(Volume.instance_id==Instance.id,'
                                             'Volume.deleted==False)')
    mountpoint = Column(String(255))
    attach_time = Column(String(255))  # TODO(vish): datetime
    status = Column(String(255))  # TODO(vish): enum?
    attach_status = Column(String(255))  # TODO(vish): enum

    scheduled_at = Column(DateTime)
    launched_at = Column(DateTime)
    terminated_at = Column(DateTime)

    display_name = Column(String(255))
    display_description = Column(String(255))

    provider_location = Column(String(255))
    provider_auth = Column(String(255))


class Quota(BASE, NovaBase):
    """Represents a single quota override for a project.

    If there is no row for a given project id and resource, then
    the default for the deployment is used. If the row is present
    but the hard limit is Null, then the resource is unlimited.
    """

    __tablename__ = 'quotas'
    id = Column(Integer, primary_key=True)

    project_id = Column(String(255), index=True)

    resource = Column(String(255))
    hard_limit = Column(Integer, nullable=True)


class Snapshot(BASE, NovaBase):
    """Represents a block storage device that can be attached to a vm."""
    __tablename__ = 'snapshots'
    id = Column(Integer, primary_key=True, autoincrement=True)

    @property
    def name(self):
        return FLAGS.snapshot_name_template % self.id

    @property
    def volume_name(self):
        return FLAGS.volume_name_template % self.volume_id

    user_id = Column(String(255))
    project_id = Column(String(255))

    volume_id = Column(Integer)
    status = Column(String(255))
    progress = Column(String(255))
    volume_size = Column(Integer)

    display_name = Column(String(255))
    display_description = Column(String(255))


class BlockDeviceMapping(BASE, NovaBase):
    """Represents block device mapping that is defined by EC2"""
    __tablename__ = "block_device_mapping"
    id = Column(Integer, primary_key=True, autoincrement=True)

    instance_id = Column(Integer, ForeignKey('instances.id'), nullable=False)
    instance = relationship(Instance,
                            backref=backref('balock_device_mapping'),
                            foreign_keys=instance_id,
                            primaryjoin='and_(BlockDeviceMapping.instance_id=='
                                              'Instance.id,'
                                              'BlockDeviceMapping.deleted=='
                                              'False)')
    device_name = Column(String(255), nullable=False)

    # default=False for compatibility of the existing code.
    # With EC2 API,
    # default True for ami specified device.
    # default False for created with other timing.
    delete_on_termination = Column(Boolean, default=False)

    # for ephemeral device
    virtual_name = Column(String(255), nullable=True)

    # for snapshot or volume
    snapshot_id = Column(Integer, ForeignKey('snapshots.id'), nullable=True)
    # outer join
    snapshot = relationship(Snapshot,
                            foreign_keys=snapshot_id)

    volume_id = Column(Integer, ForeignKey('volumes.id'), nullable=True)
    volume = relationship(Volume,
                          foreign_keys=volume_id)
    volume_size = Column(Integer, nullable=True)

    # for no device to suppress devices.
    no_device = Column(Boolean, nullable=True)


class ExportDevice(BASE, NovaBase):
    """Represates a shelf and blade that a volume can be exported on."""
    __tablename__ = 'export_devices'
    __table_args__ = (schema.UniqueConstraint("shelf_id", "blade_id"),
                      {'mysql_engine': 'InnoDB'})
    id = Column(Integer, primary_key=True)
    shelf_id = Column(Integer)
    blade_id = Column(Integer)
    volume_id = Column(Integer, ForeignKey('volumes.id'), nullable=True)
    volume = relationship(Volume,
                          backref=backref('export_device', uselist=False),
                          foreign_keys=volume_id,
                          primaryjoin='and_(ExportDevice.volume_id==Volume.id,'
                                           'ExportDevice.deleted==False)')


class IscsiTarget(BASE, NovaBase):
    """Represates an iscsi target for a given host"""
    __tablename__ = 'iscsi_targets'
    __table_args__ = (schema.UniqueConstraint("target_num", "host"),
                      {'mysql_engine': 'InnoDB'})
    id = Column(Integer, primary_key=True)
    target_num = Column(Integer)
    host = Column(String(255))
    volume_id = Column(Integer, ForeignKey('volumes.id'), nullable=True)
    volume = relationship(Volume,
                          backref=backref('iscsi_target', uselist=False),
                          foreign_keys=volume_id,
                          primaryjoin='and_(IscsiTarget.volume_id==Volume.id,'
                                           'IscsiTarget.deleted==False)')


class SecurityGroupInstanceAssociation(BASE, NovaBase):
    __tablename__ = 'security_group_instance_association'
    id = Column(Integer, primary_key=True)
    security_group_id = Column(Integer, ForeignKey('security_groups.id'))
    instance_id = Column(Integer, ForeignKey('instances.id'))


class SecurityGroup(BASE, NovaBase):
    """Represents a security group."""
    __tablename__ = 'security_groups'
    id = Column(Integer, primary_key=True)

    name = Column(String(255))
    description = Column(String(255))
    user_id = Column(String(255))
    project_id = Column(String(255))

    instances = relationship(Instance,
                             secondary="security_group_instance_association",
                             primaryjoin='and_('
        'SecurityGroup.id == '
        'SecurityGroupInstanceAssociation.security_group_id,'
        'SecurityGroupInstanceAssociation.deleted == False,'
        'SecurityGroup.deleted == False)',
                             secondaryjoin='and_('
        'SecurityGroupInstanceAssociation.instance_id == Instance.id,'
        # (anthony) the condition below shouldn't be necessary now that the
        # association is being marked as deleted.  However, removing this
        # may cause existing deployments to choke, so I'm leaving it
        'Instance.deleted == False)',
                             backref='security_groups')


class SecurityGroupIngressRule(BASE, NovaBase):
    """Represents a rule in a security group."""
    __tablename__ = 'security_group_rules'
    id = Column(Integer, primary_key=True)

    parent_group_id = Column(Integer, ForeignKey('security_groups.id'))
    parent_group = relationship("SecurityGroup", backref="rules",
                                foreign_keys=parent_group_id,
                                primaryjoin='and_('
        'SecurityGroupIngressRule.parent_group_id == SecurityGroup.id,'
        'SecurityGroupIngressRule.deleted == False)')

    protocol = Column(String(5))  # "tcp", "udp", or "icmp"
    from_port = Column(Integer)
    to_port = Column(Integer)
    cidr = Column(String(255))

    # Note: This is not the parent SecurityGroup. It's SecurityGroup we're
    # granting access for.
    group_id = Column(Integer, ForeignKey('security_groups.id'))
    grantee_group = relationship("SecurityGroup",
                                 foreign_keys=group_id,
                                 primaryjoin='and_('
        'SecurityGroupIngressRule.group_id == SecurityGroup.id,'
        'SecurityGroupIngressRule.deleted == False)')


class ProviderFirewallRule(BASE, NovaBase):
    """Represents a rule in a security group."""
    __tablename__ = 'provider_fw_rules'
    id = Column(Integer, primary_key=True)

    protocol = Column(String(5))  # "tcp", "udp", or "icmp"
    from_port = Column(Integer)
    to_port = Column(Integer)
    cidr = Column(String(255))


class KeyPair(BASE, NovaBase):
    """Represents a public key pair for ssh."""
    __tablename__ = 'key_pairs'
    id = Column(Integer, primary_key=True)

    name = Column(String(255))

    user_id = Column(String(255))

    fingerprint = Column(String(255))
    public_key = Column(Text)


class Migration(BASE, NovaBase):
    """Represents a running host-to-host migration."""
    __tablename__ = 'migrations'
    id = Column(Integer, primary_key=True, nullable=False)
    source_compute = Column(String(255))
    dest_compute = Column(String(255))
    dest_host = Column(String(255))
    old_instance_type_id = Column(Integer())
    new_instance_type_id = Column(Integer())
    instance_uuid = Column(String(255), ForeignKey('instances.uuid'),
            nullable=True)
    #TODO(_cerberus_): enum
    status = Column(String(255))


class Network(BASE, NovaBase):
    """Represents a network."""
    __tablename__ = 'networks'
    __table_args__ = (schema.UniqueConstraint("vpn_public_address",
                                              "vpn_public_port"),
                      {'mysql_engine': 'InnoDB'})
    id = Column(Integer, primary_key=True)
    label = Column(String(255))

    injected = Column(Boolean, default=False)
    cidr = Column(String(255), unique=True)
    cidr_v6 = Column(String(255), unique=True)
    multi_host = Column(Boolean, default=False)

    gateway_v6 = Column(String(255))
    netmask_v6 = Column(String(255))
    netmask = Column(String(255))
    bridge = Column(String(255))
    bridge_interface = Column(String(255))
    gateway = Column(String(255))
    broadcast = Column(String(255))
    dns1 = Column(String(255))
    dns2 = Column(String(255))

    vlan = Column(Integer)
    vpn_public_address = Column(String(255))
    vpn_public_port = Column(Integer)
    vpn_private_address = Column(String(255))
    dhcp_start = Column(String(255))

    project_id = Column(String(255))
    host = Column(String(255))  # , ForeignKey('hosts.id'))


class VirtualInterface(BASE, NovaBase):
    """Represents a virtual interface on an instance."""
    __tablename__ = 'virtual_interfaces'
    id = Column(Integer, primary_key=True)
    address = Column(String(255), unique=True)
    network_id = Column(Integer, ForeignKey('networks.id'))
    network = relationship(Network, backref=backref('virtual_interfaces'))

    # TODO(tr3buchet): cut the cord, removed foreign key and backrefs
    instance_id = Column(Integer, ForeignKey('instances.id'), nullable=False)
    instance = relationship(Instance, backref=backref('virtual_interfaces'))

    uuid = Column(String(36))

    @property
    def fixed_ipv6(self):
        cidr_v6 = self.network.cidr_v6
        if cidr_v6 is None:
            ipv6_address = None
        else:
            project_id = self.instance.project_id
            mac = self.address
            ipv6_address = ipv6.to_global(cidr_v6, mac, project_id)

        return ipv6_address


# TODO(vish): can these both come from the same baseclass?
class FixedIp(BASE, NovaBase):
    """Represents a fixed ip for an instance."""
    __tablename__ = 'fixed_ips'
    id = Column(Integer, primary_key=True)
    address = Column(String(255))
    network_id = Column(Integer, ForeignKey('networks.id'), nullable=True)
    network = relationship(Network, backref=backref('fixed_ips'))
    virtual_interface_id = Column(Integer, ForeignKey('virtual_interfaces.id'),
                                                                 nullable=True)
    virtual_interface = relationship(VirtualInterface,
                                     backref=backref('fixed_ips'))
    instance_id = Column(Integer, ForeignKey('instances.id'), nullable=True)
    instance = relationship(Instance,
                            backref=backref('fixed_ips'),
                            foreign_keys=instance_id,
                            primaryjoin='and_('
                                'FixedIp.instance_id == Instance.id,'
                                'FixedIp.deleted == False)')
    # associated means that a fixed_ip has its instance_id column set
    # allocated means that a fixed_ip has a its virtual_interface_id column set
    allocated = Column(Boolean, default=False)
    # leased means dhcp bridge has leased the ip
    leased = Column(Boolean, default=False)
    reserved = Column(Boolean, default=False)
    host = Column(String(255))


class FloatingIp(BASE, NovaBase):
    """Represents a floating ip that dynamically forwards to a fixed ip."""
    __tablename__ = 'floating_ips'
    id = Column(Integer, primary_key=True)
    address = Column(String(255))
    fixed_ip_id = Column(Integer, ForeignKey('fixed_ips.id'), nullable=True)
    fixed_ip = relationship(FixedIp,
                            backref=backref('floating_ips'),
                            foreign_keys=fixed_ip_id,
                            primaryjoin='and_('
                                'FloatingIp.fixed_ip_id == FixedIp.id,'
                                'FloatingIp.deleted == False)')
    project_id = Column(String(255))
    host = Column(String(255))  # , ForeignKey('hosts.id'))
    auto_assigned = Column(Boolean, default=False, nullable=False)


class AuthToken(BASE, NovaBase):
    """Represents an authorization token for all API transactions.

    Fields are a string representing the actual token and a user id for
    mapping to the actual user

    """
    __tablename__ = 'auth_tokens'
    token_hash = Column(String(255), primary_key=True)
    user_id = Column(String(255))
    server_management_url = Column(String(255))
    storage_url = Column(String(255))
    cdn_management_url = Column(String(255))


class User(BASE, NovaBase):
    """Represents a user."""
    __tablename__ = 'users'
    id = Column(String(255), primary_key=True)

    name = Column(String(255))
    access_key = Column(String(255))
    secret_key = Column(String(255))

    is_admin = Column(Boolean)


class Project(BASE, NovaBase):
    """Represents a project."""
    __tablename__ = 'projects'
    id = Column(String(255), primary_key=True)
    name = Column(String(255))
    description = Column(String(255))

    project_manager = Column(String(255), ForeignKey(User.id))

    members = relationship(User,
                           secondary='user_project_association',
                           backref='projects')


class UserProjectRoleAssociation(BASE, NovaBase):
    __tablename__ = 'user_project_role_association'
    user_id = Column(String(255), primary_key=True)
    user = relationship(User,
                        primaryjoin=user_id == User.id,
                        foreign_keys=[User.id],
                        uselist=False)

    project_id = Column(String(255), primary_key=True)
    project = relationship(Project,
                           primaryjoin=project_id == Project.id,
                           foreign_keys=[Project.id],
                           uselist=False)

    role = Column(String(255), primary_key=True)
    ForeignKeyConstraint(['user_id',
                          'project_id'],
                         ['user_project_association.user_id',
                          'user_project_association.project_id'])


class UserRoleAssociation(BASE, NovaBase):
    __tablename__ = 'user_role_association'
    user_id = Column(String(255), ForeignKey('users.id'), primary_key=True)
    user = relationship(User, backref='roles')
    role = Column(String(255), primary_key=True)


class UserProjectAssociation(BASE, NovaBase):
    __tablename__ = 'user_project_association'
    user_id = Column(String(255), ForeignKey(User.id), primary_key=True)
    project_id = Column(String(255), ForeignKey(Project.id), primary_key=True)


class ConsolePool(BASE, NovaBase):
    """Represents pool of consoles on the same physical node."""
    __tablename__ = 'console_pools'
    id = Column(Integer, primary_key=True)
    address = Column(String(255))
    username = Column(String(255))
    password = Column(String(255))
    console_type = Column(String(255))
    public_hostname = Column(String(255))
    host = Column(String(255))
    compute_host = Column(String(255))


class Console(BASE, NovaBase):
    """Represents a console session for an instance."""
    __tablename__ = 'consoles'
    id = Column(Integer, primary_key=True)
    instance_name = Column(String(255))
    instance_id = Column(Integer)
    password = Column(String(255))
    port = Column(Integer, nullable=True)
    pool_id = Column(Integer, ForeignKey('console_pools.id'))
    pool = relationship(ConsolePool, backref=backref('consoles'))


class InstanceMetadata(BASE, NovaBase):
    """Represents a metadata key/value pair for an instance"""
    __tablename__ = 'instance_metadata'
    id = Column(Integer, primary_key=True)
    key = Column(String(255))
    value = Column(String(255))
    instance_id = Column(Integer, ForeignKey('instances.id'), nullable=False)
    instance = relationship(Instance, backref="metadata",
                            foreign_keys=instance_id,
                            primaryjoin='and_('
                                'InstanceMetadata.instance_id == Instance.id,'
                                'InstanceMetadata.deleted == False)')


class InstanceTypeExtraSpecs(BASE, NovaBase):
    """Represents additional specs as key/value pairs for an instance_type"""
    __tablename__ = 'instance_type_extra_specs'
    id = Column(Integer, primary_key=True)
    key = Column(String(255))
    value = Column(String(255))
    instance_type_id = Column(Integer, ForeignKey('instance_types.id'),
                              nullable=False)
    instance_type = relationship(InstanceTypes, backref="extra_specs",
                 foreign_keys=instance_type_id,
                 primaryjoin='and_('
                 'InstanceTypeExtraSpecs.instance_type_id == InstanceTypes.id,'
                 'InstanceTypeExtraSpecs.deleted == False)')


class Zone(BASE, NovaBase):
    """Represents a child zone of this zone."""
    __tablename__ = 'zones'
    id = Column(Integer, primary_key=True)
    api_url = Column(String(255))
    username = Column(String(255))
    password = Column(String(255))
    weight_offset = Column(Float(), default=0.0)
    weight_scale = Column(Float(), default=1.0)


class AgentBuild(BASE, NovaBase):
    """Represents an agent build."""
    __tablename__ = 'agent_builds'
    id = Column(Integer, primary_key=True)
    hypervisor = Column(String(255))
    os = Column(String(255))
    architecture = Column(String(255))
    version = Column(String(255))
    url = Column(String(255))
    md5hash = Column(String(255))


def register_models():
    """Register Models and create metadata.

    Called from nova.db.sqlalchemy.__init__ as part of loading the driver,
    it will never need to be called explicitly elsewhere unless the
    connection is lost and needs to be reestablished.
    """
    from sqlalchemy import create_engine
    models = (Service, Instance, InstanceActions, InstanceTypes,
              Volume, ExportDevice, IscsiTarget, FixedIp, FloatingIp,
              Network, SecurityGroup, SecurityGroupIngressRule,
              SecurityGroupInstanceAssociation, AuthToken, User,
              Project, Certificate, ConsolePool, Console, Zone,
              AgentBuild, InstanceMetadata, InstanceTypeExtraSpecs, Migration)
    engine = create_engine(FLAGS.sql_connection, echo=False)
    for model in models:
        model.metadata.create_all(engine)<|MERGE_RESOLUTION|>--- conflicted
+++ resolved
@@ -232,25 +232,11 @@
 
     root_device_name = Column(String(255))
 
-<<<<<<< HEAD
-=======
     # User editable field meant to represent what ip should be used
     # to connect to the instance
     access_ip_v4 = Column(String(255))
     access_ip_v6 = Column(String(255))
 
-    # TODO(vish): see Ewan's email about state improvements, probably
-    #             should be in a driver base class or some such
-    # vmstate_state = running, halted, suspended, paused
-    # power_state = what we have
-    # task_state = transitory and may trigger power state transition
-
-    #@validates('state')
-    #def validate_state(self, key, state):
-    #    assert(state in ['nostate', 'running', 'blocked', 'paused',
-    #                     'shutdown', 'shutoff', 'crashed'])
-
->>>>>>> 0af1508c
 
 class InstanceActions(BASE, NovaBase):
     """Represents a guest VM's actions and results"""
