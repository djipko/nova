#!/usr/bin/env python

# Copyright (c) 2010 Citrix Systems, Inc.
# Copyright 2010 United States Government as represented by the
# Administrator of the National Aeronautics and Space Administration.
# All Rights Reserved.
#
#    Licensed under the Apache License, Version 2.0 (the "License"); you may
#    not use this file except in compliance with the License. You may obtain
#    a copy of the License at
#
#         http://www.apache.org/licenses/LICENSE-2.0
#
#    Unless required by applicable law or agreed to in writing, software
#    distributed under the License is distributed on an "AS IS" BASIS, WITHOUT
#    WARRANTIES OR CONDITIONS OF ANY KIND, either express or implied. See the
#    License for the specific language governing permissions and limitations
#    under the License.

#
# XenAPI plugin for managing glance images
#

import httplib
import os
import os.path
import pickle
import shlex
import shutil
import subprocess
import tempfile

import XenAPIPlugin

#FIXME(sirp): should this use pluginlib from 5.6?
from pluginlib_nova import *
configure_logging('glance')

CHUNK_SIZE = 8192
KERNEL_DIR = '/boot/guest'


def _copy_kernel_vdi(dest, copy_args):
    vdi_uuid = copy_args['vdi_uuid']
    vdi_size = copy_args['vdi_size']
    logging.debug("copying kernel/ramdisk file from %s to /boot/guest/%s",
                  dest, vdi_uuid)
    filename = KERNEL_DIR + '/' + vdi_uuid
    #make sure KERNEL_DIR exists, otherwise create it
    if not os.path.isdir(KERNEL_DIR):
        logging.debug("Creating directory %s", KERNEL_DIR)
        os.makedirs(KERNEL_DIR)
    #read data from /dev/ and write into a file on /boot/guest
    of = open(filename, 'wb')
    f = open(dest, 'rb')
    #copy only vdi_size bytes
    data = f.read(vdi_size)
    of.write(data)
    f.close()
    of.close()
    logging.debug("Done. Filename: %s", filename)
    return filename


def _download_tarball(sr_path, staging_path, image_id, glance_host,
                      glance_port):
    """Download the tarball image from Glance and extract it into the staging
    area.
    """
    conn = httplib.HTTPConnection(glance_host, glance_port)
    conn.request('GET', '/images/%s' % image_id)
    resp = conn.getresponse()
    if resp.status == httplib.NOT_FOUND:
        raise Exception("Image '%s' not found in Glance" % image_id)
    elif resp.status != httplib.OK:
        raise Exception("Unexpected response from Glance %i" % res.status)

    tar_cmd = "tar -zx --directory=%(staging_path)s" % locals()
    tar_proc = _make_subprocess(tar_cmd, stderr=True, stdin=True)

    chunk = resp.read(CHUNK_SIZE)
    while chunk:
        tar_proc.stdin.write(chunk)
        chunk = resp.read(CHUNK_SIZE)

    _finish_subprocess(tar_proc, tar_cmd)
    conn.close()


def _fixup_vhds(sr_path, staging_path, uuid_stack):
    """Fixup the downloaded VHDs before we move them into the SR.

    We cannot extract VHDs directly into the SR since they don't yet have
    UUIDs, aren't properly associated with each other, and would be subject to
    a race-condition of one-file being present and the other not being
    downloaded yet.

    To avoid these we problems, we use a staging area to fixup the VHDs before
    moving them into the SR. The steps involved are:

        1. Extracting tarball into staging area

        2. Renaming VHDs to use UUIDs ('snap.vhd' -> 'ffff-aaaa-...vhd')

        3. Linking the two VHDs together

        4. Pseudo-atomically moving the images into the SR. (It's not really
           atomic because it takes place as two os.rename operations; however,
           the chances of an SR.scan occuring between the two rename()
           invocations is so small that we can safely ignore it)
    """
    def rename_with_uuid(orig_path):
        """Rename VHD using UUID so that it will be recognized by SR on a
        subsequent scan.

        Since Python2.4 doesn't have the `uuid` module, we pass a stack of
        pre-computed UUIDs from the compute worker.
        """
        orig_dirname = os.path.dirname(orig_path)
        uuid = uuid_stack.pop()
        new_path = os.path.join(orig_dirname, "%s.vhd" % uuid)
        os.rename(orig_path, new_path)
        return new_path, uuid

    def link_vhds(child_path, parent_path):
        """Use vhd-util to associate the snapshot VHD with its base_copy.

        This needs to be done before we move both VHDs into the SR to prevent
        the base_copy from being DOA (deleted-on-arrival).
        """
        modify_cmd = ("vhd-util modify -n %(child_path)s -p %(parent_path)s"
                      % locals())
        modify_proc = _make_subprocess(modify_cmd, stderr=True)
        _finish_subprocess(modify_proc, modify_cmd)

    def move_into_sr(orig_path):
        """Move a file into the SR"""
        filename = os.path.basename(orig_path)
        new_path = os.path.join(sr_path, filename)
        os.rename(orig_path, new_path)
        return new_path

    def assert_vhd_not_hidden(path):
        """
        This is a sanity check on the image; if a snap.vhd isn't
        present, then the image.vhd better not be marked 'hidden' or it will
        be deleted when moved into the SR.
        """
        query_cmd = "vhd-util query -n %(path)s -f" % locals()
        query_proc = _make_subprocess(query_cmd, stdout=True, stderr=True)
        out, err = _finish_subprocess(query_proc, query_cmd)

        for line in out.splitlines():
            if line.startswith('hidden'):
                value = line.split(':')[1].strip()
                if value == "1":
                    raise Exception(
                        "VHD %(path)s is marked as hidden without child" %
                        locals())

    orig_base_copy_path = os.path.join(staging_path, 'image.vhd')
    if not os.path.exists(orig_base_copy_path):
        raise Exception("Invalid image: image.vhd not present")

    base_copy_path, base_copy_uuid = rename_with_uuid(orig_base_copy_path)

    vdi_uuid = base_copy_uuid
    orig_snap_path = os.path.join(staging_path, 'snap.vhd')
    if os.path.exists(orig_snap_path):
        snap_path, snap_uuid = rename_with_uuid(orig_snap_path)
        vdi_uuid = snap_uuid
        # NOTE(sirp): this step is necessary so that an SR scan won't
        # delete the base_copy out from under us (since it would be
        # orphaned)
        link_vhds(snap_path, base_copy_path)
        move_into_sr(snap_path)
    else:
        assert_vhd_not_hidden(base_copy_path)

    move_into_sr(base_copy_path)
    return vdi_uuid


def _prepare_staging_area_for_upload(sr_path, staging_path, vdi_uuids):
    """Hard-link VHDs into staging area with appropriate filename
    ('snap' or 'image.vhd')
    """
    for name, uuid in vdi_uuids.items():
        source = os.path.join(sr_path, "%s.vhd" % uuid)
        link_name = os.path.join(staging_path, "%s.vhd" % name)
        os.link(source, link_name)


def _upload_tarball(staging_path, image_id, glance_host, glance_port, os_type):
    """
    Create a tarball of the image and then stream that into Glance
    using chunked-transfer-encoded HTTP.
    """
    conn = httplib.HTTPConnection(glance_host, glance_port)
    # NOTE(sirp): httplib under python2.4 won't accept a file-like object
    # to request
    conn.putrequest('PUT', '/images/%s' % image_id)

    # NOTE(sirp): There is some confusion around OVF. Here's a summary of
    # where we currently stand:
    #   1. OVF as a container format is misnamed. We really should be using
    #      OVA since that is the name for the container format; OVF is the
    #      standard applied to the manifest file contained within.
    #   2. We're currently uploading a vanilla tarball. In order to be OVF/OVA
    #      compliant, we'll need to embed a minimal OVF manifest as the first
    #      file.
    headers = {
        'content-type': 'application/octet-stream',
        'transfer-encoding': 'chunked',
        'x-image-meta-is-public': 'True',
        'x-image-meta-status': 'queued',
<<<<<<< HEAD
        'x-image-meta-type': 'vhd',
        'x-image-meta-property-os-type': os_type
    }
=======
        'x-image-meta-disk-format': 'vhd',
        'x-image-meta-container-format': 'ovf'}
>>>>>>> a02c0db7
    for header, value in headers.iteritems():
        conn.putheader(header, value)
    conn.endheaders()

    tar_cmd = "tar -zc --directory=%(staging_path)s ." % locals()
    tar_proc = _make_subprocess(tar_cmd, stdout=True, stderr=True)

    chunk = tar_proc.stdout.read(CHUNK_SIZE)
    while chunk:
        conn.send("%x\r\n%s\r\n" % (len(chunk), chunk))
        chunk = tar_proc.stdout.read(CHUNK_SIZE)
    conn.send("0\r\n\r\n")

    _finish_subprocess(tar_proc, tar_cmd)

    resp = conn.getresponse()
    if resp.status != httplib.OK:
        raise Exception("Unexpected response from Glance %i" % resp.status)
    conn.close()


def _make_staging_area(sr_path):
    """
    The staging area is a place where we can temporarily store and
    manipulate VHDs. The use of the staging area is different for upload and
    download:

    Download
    ========

    When we download the tarball, the VHDs contained within will have names
    like "snap.vhd" and "image.vhd". We need to assign UUIDs to them before
    moving them into the SR. However, since 'image.vhd' may be a base_copy, we
    need to link it to 'snap.vhd' (using vhd-util modify) before moving both
    into the SR (otherwise the SR.scan will cause 'image.vhd' to be deleted).
    The staging area gives us a place to perform these operations before they
    are moved to the SR, scanned, and then registered with XenServer.

    Upload
    ======

    On upload, we want to rename the VHDs to reflect what they are, 'snap.vhd'
    in the case of the snapshot VHD, and 'image.vhd' in the case of the
    base_copy. The staging area provides a directory in which we can create
    hard-links to rename the VHDs without affecting what's in the SR.


    NOTE
    ====

    The staging area is created as a subdirectory within the SR in order to
    guarantee that it resides within the same filesystem and therefore permit
    hard-linking and cheap file moves.
    """
    staging_path = tempfile.mkdtemp(dir=sr_path)
    return staging_path


def _cleanup_staging_area(staging_path):
    """Remove staging area directory

    On upload, the staging area contains hard-links to the VHDs in the SR;
    it's safe to remove the staging-area because the SR will keep the link
    count > 0 (so the VHDs in the SR will not be deleted).
    """
    shutil.rmtree(staging_path)


def _make_subprocess(cmdline, stdout=False, stderr=False, stdin=False):
    """Make a subprocess according to the given command-line string
    """
    kwargs = {}
    kwargs['stdout'] = stdout and subprocess.PIPE or None
    kwargs['stderr'] = stderr and subprocess.PIPE or None
    kwargs['stdin'] = stdin and subprocess.PIPE or None
    args = shlex.split(cmdline)
    proc = subprocess.Popen(args, **kwargs)
    return proc


def _finish_subprocess(proc, cmdline):
    """Ensure that the process returned a zero exit code indicating success
    """
    out, err = proc.communicate()
    ret = proc.returncode
    if ret != 0:
        raise Exception("'%(cmdline)s' returned non-zero exit code: "
                        "retcode=%(ret)i,  stderr='%(err)s'" % locals())
    return out, err


def download_vhd(session, args):
    """Download an image from Glance, unbundle it, and then deposit the VHDs
    into the storage repository
    """
    params = pickle.loads(exists(args, 'params'))
    image_id = params["image_id"]
    glance_host = params["glance_host"]
    glance_port = params["glance_port"]
    uuid_stack = params["uuid_stack"]
    sr_path = params["sr_path"]

    staging_path = _make_staging_area(sr_path)
    try:
        _download_tarball(sr_path, staging_path, image_id, glance_host,
                          glance_port)
        vdi_uuid = _fixup_vhds(sr_path, staging_path, uuid_stack)
        return vdi_uuid
    finally:
        _cleanup_staging_area(staging_path)


def upload_vhd(session, args):
    """Bundle the VHDs comprising an image and then stream them into Glance.
    """
    params = pickle.loads(exists(args, 'params'))
    vdi_uuids = params["vdi_uuids"]
    image_id = params["image_id"]
    glance_host = params["glance_host"]
    glance_port = params["glance_port"]
    sr_path = params["sr_path"]
    os_type = params["os_type"]

    staging_path = _make_staging_area(sr_path)
    try:
        _prepare_staging_area_for_upload(sr_path, staging_path, vdi_uuids)
        _upload_tarball(staging_path, image_id, glance_host, glance_port,
                        os_type)
    finally:
        _cleanup_staging_area(staging_path)

    return ""  # Nothing useful to return on an upload


def copy_kernel_vdi(session, args):
    vdi = exists(args, 'vdi-ref')
    size = exists(args, 'image-size')
    #Use the uuid as a filename
    vdi_uuid = session.xenapi.VDI.get_uuid(vdi)
    copy_args = {'vdi_uuid': vdi_uuid, 'vdi_size': int(size)}
    filename = with_vdi_in_dom0(session, vdi, False,
                                lambda dev:
                               _copy_kernel_vdi('/dev/%s' % dev, copy_args))
    return filename


def remove_kernel_ramdisk(session, args):
    """Removes kernel and/or ramdisk from dom0's file system"""
    kernel_file = exists(args, 'kernel-file')
    ramdisk_file = exists(args, 'ramdisk-file')
    if kernel_file:
        os.remove(kernel_file)
    if ramdisk_file:
        os.remove(ramdisk_file)
    return "ok"


if __name__ == '__main__':
    XenAPIPlugin.dispatch({'upload_vhd': upload_vhd,
                           'download_vhd': download_vhd,
                           'copy_kernel_vdi': copy_kernel_vdi,
                           'remove_kernel_ramdisk': remove_kernel_ramdisk})<|MERGE_RESOLUTION|>--- conflicted
+++ resolved
@@ -214,14 +214,11 @@
         'transfer-encoding': 'chunked',
         'x-image-meta-is-public': 'True',
         'x-image-meta-status': 'queued',
-<<<<<<< HEAD
-        'x-image-meta-type': 'vhd',
+        'x-image-meta-disk-format': 'vhd',
+        'x-image-meta-container-format': 'ovf',
         'x-image-meta-property-os-type': os_type
     }
-=======
-        'x-image-meta-disk-format': 'vhd',
-        'x-image-meta-container-format': 'ovf'}
->>>>>>> a02c0db7
+
     for header, value in headers.iteritems():
         conn.putheader(header, value)
     conn.endheaders()
